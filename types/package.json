--- conflicted
+++ resolved
@@ -22,15 +22,9 @@
   "author": "Joystream contributors",
   "maintainers": [],
   "dependencies": {
-<<<<<<< HEAD
-    "@polkadot/api": "2.4.1",
-    "@polkadot/keyring": "3.6.1",
-    "@polkadot/types": "2.4.1",
-=======
     "@polkadot/api": "4.2.1",
     "@polkadot/types": "4.2.1",
     "@polkadot/keyring": "^6.0.5",
->>>>>>> ecf68d82
     "@types/lodash": "^4.14.157",
     "@types/vfile": "^4.0.0",
     "ajv": "^6.11.0",
