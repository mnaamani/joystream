--- conflicted
+++ resolved
@@ -5,7 +5,13 @@
 import ClassPermissionsType from './ClassPermissions'
 import { Operation } from './batching/'
 
-<<<<<<< HEAD
+export {
+  EntityPermissions,
+  ReferenceConstraint,
+  ClassPermissionsType,
+  Operation,
+}
+
 export function registerVersionedStorePermissionsTypes() {
   try {
     getTypeRegistry().register({
@@ -17,25 +23,4 @@
   } catch (err) {
     console.error('Failed to register custom types of versioned store module', err)
   }
-}
-=======
-export {
-  EntityPermissions,
-  ReferenceConstraint,
-  ClassPermissionsType,
-  Operation
-};
-
-export function registerVersionedStorePermissionsTypes () {
-    try {
-      getTypeRegistry().register({
-        EntityPermissions,
-        ReferenceConstraint,
-        ClassPermissionsType,
-        Operation,
-      });
-    } catch (err) {
-      console.error('Failed to register custom types of versioned store module', err);
-    }
-  }
->>>>>>> 4e77d258
+}