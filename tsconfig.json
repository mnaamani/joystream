--- conflicted
+++ resolved
@@ -1,12 +1,8 @@
 {
   "extends": "./node_modules/@polkadot/dev/config/tsconfig",
   "exclude": [
-<<<<<<< HEAD
-    "patches"
-=======
     "build/**/*",
     "**/build/**/*"
->>>>>>> e26cf615
   ],
   "compilerOptions": {
     "baseUrl": ".",
