{
  "name": "api-scripts",
  "private": true,
  "version": "0.1.0",
  "license": "GPL-3.0-only",
  "scripts": {
    "status": "ts-node src/status",
    "initialize-content-lead": "ts-node src/initialize-content-lead",
    "set-sudo-as-screening-auth": "yarn script set-sudo-as-screening-auth",
    "script": "ts-node src/script",
    "tsnode-strict": "node -r ts-node/register --unhandled-rejections=strict"
  },
  "dependencies": {
<<<<<<< HEAD
    "@joystream/types": "^0.16.0",
    "@polkadot/api": "^1.26.1",
    "@polkadot/types": "^1.26.1",
    "@polkadot/keyring": "^3.0.1",
    "@polkadot/util": "^3.0.1",
    "@polkadot/util-crypto": "^3.0.1",
=======
    "@joystream/types": "^0.15.0",
    "@polkadot/api": "4.2.1",
    "@polkadot/types": "4.2.1",
    "@polkadot/keyring": "^6.0.5",
    "@polkadot/util": "^6.0.5",
    "@polkadot/util-crypto": "^6.0.5",
>>>>>>> c5a8bbaf
    "@types/bn.js": "^4.11.5",
    "bn.js": "^4.11.8"
  },
  "devDependencies": {
    "@polkadot/ts": "^0.3.62",
    "typescript": "^3.9.7",
    "ts-node": "^8.6.2"
  },
  "volta": {
    "extends": "../../package.json"
  }
}<|MERGE_RESOLUTION|>--- conflicted
+++ resolved
@@ -11,21 +11,12 @@
     "tsnode-strict": "node -r ts-node/register --unhandled-rejections=strict"
   },
   "dependencies": {
-<<<<<<< HEAD
     "@joystream/types": "^0.16.0",
-    "@polkadot/api": "^1.26.1",
-    "@polkadot/types": "^1.26.1",
-    "@polkadot/keyring": "^3.0.1",
-    "@polkadot/util": "^3.0.1",
-    "@polkadot/util-crypto": "^3.0.1",
-=======
-    "@joystream/types": "^0.15.0",
     "@polkadot/api": "4.2.1",
     "@polkadot/types": "4.2.1",
     "@polkadot/keyring": "^6.0.5",
     "@polkadot/util": "^6.0.5",
     "@polkadot/util-crypto": "^6.0.5",
->>>>>>> c5a8bbaf
     "@types/bn.js": "^4.11.5",
     "bn.js": "^4.11.8"
   },
