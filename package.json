--- conflicted
+++ resolved
@@ -38,14 +38,9 @@
     "@polkadot/wasm-crypto": "^4.0.2",
     "babel-core": "^7.0.0-bridge.0",
     "typescript": "^3.9.7",
-<<<<<<< HEAD
-    "typeorm": "^0.2.31",
-    "bn.js": "^5.1.2"
-=======
     "bn.js": "^5.1.2",
     "rxjs": "^6.6.2",
     "typeorm": "^0.2.31"
->>>>>>> c5a8bbaf
   },
   "devDependencies": {
     "eslint": "^7.6.0",
