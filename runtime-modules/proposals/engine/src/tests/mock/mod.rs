//! Mock runtime for the module testing.
//!
//! Submodules:
//! - proposals: provides types for proposal execution tests
//!

#![cfg(test)]

use frame_support::traits::LockIdentifier;
use frame_support::{impl_outer_event, impl_outer_origin, parameter_types, weights::Weight};
pub use frame_system;
use frame_system::{EnsureOneOf, EnsureRoot, EnsureSigned};
use sp_core::H256;
use sp_runtime::{
    testing::Header,
    traits::{BlakeTwo256, IdentityLookup},
    DispatchResult, Perbill,
};

pub(crate) mod proposals;

use crate::ProposalObserver;
pub use proposals::*;
use referendum::Balance as BalanceReferendum;
use staking_handler::{LockComparator, StakingManager};

// Workaround for https://github.com/rust-lang/rust/issues/26925 . Remove when sorted.
#[derive(Clone, PartialEq, Eq, Debug)]
pub struct Test;

impl_outer_origin! {
    pub enum Origin for Test {}
}

mod engine {
    pub use crate::Event;
}

mod membership_mod {
    pub use membership::Event;
}

mod council_mod {
    pub use council::Event;
}

mod referendum_mod {
    pub use referendum::Event;
    pub use referendum::Instance1;
}

impl_outer_event! {
    pub enum TestEvent for Test {
        balances<T>,
        engine<T>,
        membership_mod<T>,
        frame_system<T>,
        council_mod<T>,
        referendum_mod Instance1 <T>,
    }
}

parameter_types! {
    pub const VoteStageDuration: u64 = 19;
    pub const RevealStageDuration: u64 = 23;
    pub const MinimumVotingStake: u64 = 10000;
    pub const MaxSaltLength: u64 = 32; // use some multiple of 8 for ez testing
    pub const VotingLockId: LockIdentifier = *b"referend";
    pub const MinimumPeriod: u64 = 5;
}

impl referendum::Trait<ReferendumInstance> for Test {
    type Event = TestEvent;

    type MaxSaltLength = MaxSaltLength;

    type Currency = balances::Module<Self>;
    type LockId = VotingLockId;

    type ManagerOrigin =
        EnsureOneOf<Self::AccountId, EnsureSigned<Self::AccountId>, EnsureRoot<Self::AccountId>>;

    type VotePower = u64;

    type VoteStageDuration = VoteStageDuration;
    type RevealStageDuration = RevealStageDuration;

    type MinimumStake = MinimumVotingStake;

<<<<<<< HEAD
=======
    type WeightInfo = ReferendumWeightInfo;

>>>>>>> 3eaecb10
    fn calculate_vote_power(
        _: &<Self as frame_system::Trait>::AccountId,
        _: &BalanceReferendum<Self, ReferendumInstance>,
    ) -> Self::VotePower {
        1
    }

    fn can_unlock_vote_stake(
        _: &referendum::CastVote<
            Self::Hash,
            BalanceReferendum<Self, ReferendumInstance>,
            Self::MemberId,
        >,
    ) -> bool {
        true
    }

    fn process_results(winners: &[referendum::OptionResult<Self::MemberId, Self::VotePower>]) {
        let tmp_winners: Vec<referendum::OptionResult<Self::MemberId, Self::VotePower>> = winners
            .iter()
            .map(|item| referendum::OptionResult {
                option_id: item.option_id,
                vote_power: item.vote_power.into(),
            })
            .collect();
        <council::Module<Test> as council::ReferendumConnection<Test>>::recieve_referendum_results(
            tmp_winners.as_slice(),
        );
<<<<<<< HEAD
=======
    }

    fn is_valid_option_id(_: &u64) -> bool {
        true
    }

    fn get_option_power(_: &u64) -> Self::VotePower {
        1
    }

    fn increase_option_power(_: &u64, _: &Self::VotePower) {}
}

pub struct ReferendumWeightInfo;
impl referendum::WeightInfo for ReferendumWeightInfo {
    fn on_finalize_revealing(_: u32) -> Weight {
        0
    }
    fn on_finalize_voting() -> Weight {
        0
    }
    fn vote() -> Weight {
        0
    }
    fn reveal_vote_space_for_new_winner(_: u32) -> Weight {
        0
    }
    fn reveal_vote_space_not_in_winners(_: u32) -> Weight {
        0
    }
    fn reveal_vote_space_replace_last_winner(_: u32) -> Weight {
        0
    }
    fn reveal_vote_already_existing(_: u32) -> Weight {
        0
    }
    fn release_vote_stake() -> Weight {
        0
>>>>>>> 3eaecb10
    }

    fn is_valid_option_id(_: &u64) -> bool {
        true
    }

    fn get_option_power(_: &u64) -> Self::VotePower {
        1
    }

    fn increase_option_power(_: &u64, _: &Self::VotePower) {}
}

parameter_types! {
    pub const ExistentialDeposit: u32 = 0;
}

impl balances::Trait for Test {
    type Balance = u64;
    type DustRemoval = ();
    type Event = TestEvent;
    type ExistentialDeposit = ExistentialDeposit;
    type AccountStore = System;
    type WeightInfo = ();
    type MaxLocks = ();
}

impl proposals::Trait for Test {}

parameter_types! {
    pub const CancellationFee: u64 = 5;
    pub const RejectionFee: u64 = 3;
    pub const TitleMaxLength: u32 = 100;
    pub const DescriptionMaxLength: u32 = 10000;
    pub const MaxActiveProposalLimit: u32 = 100;
    pub const LockId: LockIdentifier = [1; 8];
    pub const DefaultMembershipPrice: u64 = 100;
    pub const DefaultInitialInvitationBalance: u64 = 100;
}

impl common::Trait for Test {
    type MemberId = u64;
    type ActorId = u64;
}

impl membership::Trait for Test {
    type Event = TestEvent;
    type DefaultMembershipPrice = DefaultMembershipPrice;
    type WorkingGroup = ();
    type DefaultInitialInvitationBalance = ();
}

impl common::working_group::WorkingGroupIntegration<Test> for () {
    fn ensure_worker_origin(
        _origin: <Test as frame_system::Trait>::Origin,
        _worker_id: &<Test as common::Trait>::ActorId,
    ) -> DispatchResult {
        unimplemented!();
    }

<<<<<<< HEAD
    fn get_leader_member_id() -> Option<<Test as common::Trait>::MemberId> {
        unimplemented!();
    }
=======
    fn ensure_leader_origin(_origin: <Test as frame_system::Trait>::Origin) -> DispatchResult {
        unimplemented!()
    }

    fn get_leader_member_id() -> Option<<Test as common::Trait>::MemberId> {
        unimplemented!();
    }

    fn is_leader_account_id(_account_id: &<Test as frame_system::Trait>::AccountId) -> bool {
        unimplemented!()
    }

    fn is_worker_account_id(
        _account_id: &<Test as frame_system::Trait>::AccountId,
        _worker_id: &<Test as common::Trait>::ActorId,
    ) -> bool {
        unimplemented!()
    }
>>>>>>> 3eaecb10
}

impl crate::Trait for Test {
    type Event = TestEvent;
    type ProposerOriginValidator = ();
    type VoterOriginValidator = ();
    type TotalVotersCounter = ();
    type ProposalId = u32;
    type StakingHandler = StakingManager<Test, LockId>;
    type CancellationFee = CancellationFee;
    type RejectionFee = RejectionFee;
    type TitleMaxLength = TitleMaxLength;
    type DescriptionMaxLength = DescriptionMaxLength;
    type MaxActiveProposalLimit = MaxActiveProposalLimit;
    type DispatchableCallCode = proposals::Call<Test>;
    type ProposalObserver = ();
    type WeightInfo = ();
}

impl crate::WeightInfo for () {
    fn vote(_: u32) -> Weight {
        0
    }

    fn cancel_proposal(_: u32) -> Weight {
        0
    }

    fn veto_proposal() -> Weight {
        0
    }

    fn on_initialize_immediate_execution_decode_fails(_: u32) -> Weight {
        0
    }

    fn on_initialize_pending_execution_decode_fails(_: u32) -> Weight {
        0
    }

    fn on_initialize_approved_pending_constitutionality(_: u32) -> Weight {
        0
    }

    fn on_initialize_rejected(_: u32) -> Weight {
        0
    }

    fn on_initialize_slashed(_: u32) -> Weight {
        0
    }
}

impl ProposalObserver<Test> for () {
    fn proposal_removed(_proposal_id: &u32) {}
}

impl Default for proposals::Call<Test> {
    fn default() -> Self {
        panic!("shouldn't call default for Call");
    }
}

impl common::origin::ActorOriginValidator<Origin, u64, u64> for () {
    fn ensure_actor_origin(origin: Origin, _account_id: u64) -> Result<u64, &'static str> {
        let signed_account_id = frame_system::ensure_signed(origin)?;

        Ok(signed_account_id)
    }
}

// If changing count is required, we can upgrade the implementation as shown here:
// https://substrate.dev/recipes/3-entrees/testing/externalities.html
impl crate::VotersParameters for () {
    fn total_voters_count() -> u32 {
        4
    }
}

parameter_types! {
    pub const BlockHashCount: u64 = 250;
    pub const MaximumBlockWeight: u32 = 1024;
    pub const MaximumBlockLength: u32 = 2 * 1024;
    pub const AvailableBlockRatio: Perbill = Perbill::one();
}

impl frame_system::Trait for Test {
    type BaseCallFilter = ();
    type Origin = Origin;
    type Call = ();
    type Index = u64;
    type BlockNumber = u64;
    type Hash = H256;
    type Hashing = BlakeTwo256;
    type AccountId = u64;
    type Lookup = IdentityLookup<Self::AccountId>;
    type Header = Header;
    type Event = TestEvent;
    type BlockHashCount = BlockHashCount;
    type MaximumBlockWeight = MaximumBlockWeight;
    type DbWeight = ();
    type BlockExecutionWeight = ();
    type ExtrinsicBaseWeight = ();
    type MaximumExtrinsicWeight = ();
    type MaximumBlockLength = MaximumBlockLength;
    type AvailableBlockRatio = AvailableBlockRatio;
    type Version = ();
    type PalletInfo = ();
    type AccountData = balances::AccountData<u64>;
    type OnNewAccount = ();
    type OnKilledAccount = ();
    type SystemWeightInfo = ();
}

impl pallet_timestamp::Trait for Test {
    type Moment = u64;
    type OnTimestampSet = ();
    type MinimumPeriod = MinimumPeriod;
    type WeightInfo = ();
}

parameter_types! {
    pub const MinNumberOfExtraCandidates: u64 = 1;
    pub const AnnouncingPeriodDuration: u64 = 15;
    pub const IdlePeriodDuration: u64 = 27;
    pub const CouncilSize: u64 = 4;
    pub const MinCandidateStake: u64 = 11000;
    pub const CandidacyLockId: LockIdentifier = *b"council1";
    pub const CouncilorLockId: LockIdentifier = *b"council2";
    pub const ElectedMemberRewardPerBlock: u64 = 100;
    pub const ElectedMemberRewardPeriod: u64 = 10;
    pub const BudgetRefillAmount: u64 = 1000;
    // intentionally high number that prevents side-effecting tests other than  budget refill tests
    pub const BudgetRefillPeriod: u64 = 1000;
}

type ReferendumInstance = referendum::Instance1;

impl council::Trait for Test {
    type Event = TestEvent;

    type Referendum = referendum::Module<Test, ReferendumInstance>;

    type MinNumberOfExtraCandidates = MinNumberOfExtraCandidates;
    type CouncilSize = CouncilSize;
    type AnnouncingPeriodDuration = AnnouncingPeriodDuration;
    type IdlePeriodDuration = IdlePeriodDuration;
    type MinCandidateStake = MinCandidateStake;

    type CandidacyLock = StakingManager<Self, CandidacyLockId>;
    type CouncilorLock = StakingManager<Self, CouncilorLockId>;

    type ElectedMemberRewardPerBlock = ElectedMemberRewardPerBlock;
    type ElectedMemberRewardPeriod = ElectedMemberRewardPeriod;

    type BudgetRefillAmount = BudgetRefillAmount;
    type BudgetRefillPeriod = BudgetRefillPeriod;

    type StakingAccountValidator = membership::Module<Test>;
<<<<<<< HEAD
=======
    type WeightInfo = CouncilWeightInfo;
>>>>>>> 3eaecb10

    fn is_council_member_account(
        membership_id: &Self::MemberId,
        account_id: &<Self as frame_system::Trait>::AccountId,
    ) -> bool {
        membership::Module::<Self>::membership(membership_id).controller_account == *account_id
    }

    fn new_council_elected(_: &[council::CouncilMemberOf<Self>]) {}
}

<<<<<<< HEAD
=======
pub struct CouncilWeightInfo;
impl council::WeightInfo for CouncilWeightInfo {
    fn try_process_budget() -> Weight {
        0
    }
    fn try_progress_stage_idle() -> Weight {
        0
    }
    fn try_progress_stage_announcing_start_election() -> Weight {
        0
    }
    fn try_progress_stage_announcing_restart() -> Weight {
        0
    }
    fn announce_candidacy() -> Weight {
        0
    }
    fn release_candidacy_stake() -> Weight {
        0
    }
    fn set_candidacy_note(_: u32) -> Weight {
        0
    }
    fn withdraw_candidacy() -> Weight {
        0
    }
    fn set_budget() -> Weight {
        0
    }
    fn plan_budget_refill() -> Weight {
        0
    }
}

>>>>>>> 3eaecb10
impl LockComparator<<Test as balances::Trait>::Balance> for Test {
    fn are_locks_conflicting(new_lock: &LockIdentifier, existing_locks: &[LockIdentifier]) -> bool {
        existing_locks.iter().any(|l| l == new_lock)
    }
}

pub fn initial_test_ext() -> sp_io::TestExternalities {
    let t = frame_system::GenesisConfig::default()
        .build_storage::<Test>()
        .unwrap();

    t.into()
}

pub type ProposalsEngine = crate::Module<Test>;
pub type System = frame_system::Module<Test>;
pub type Balances = balances::Module<Test>;<|MERGE_RESOLUTION|>--- conflicted
+++ resolved
@@ -87,11 +87,8 @@
 
     type MinimumStake = MinimumVotingStake;
 
-<<<<<<< HEAD
-=======
     type WeightInfo = ReferendumWeightInfo;
 
->>>>>>> 3eaecb10
     fn calculate_vote_power(
         _: &<Self as frame_system::Trait>::AccountId,
         _: &BalanceReferendum<Self, ReferendumInstance>,
@@ -120,8 +117,6 @@
         <council::Module<Test> as council::ReferendumConnection<Test>>::recieve_referendum_results(
             tmp_winners.as_slice(),
         );
-<<<<<<< HEAD
-=======
     }
 
     fn is_valid_option_id(_: &u64) -> bool {
@@ -160,18 +155,7 @@
     }
     fn release_vote_stake() -> Weight {
         0
->>>>>>> 3eaecb10
-    }
-
-    fn is_valid_option_id(_: &u64) -> bool {
-        true
-    }
-
-    fn get_option_power(_: &u64) -> Self::VotePower {
-        1
-    }
-
-    fn increase_option_power(_: &u64, _: &Self::VotePower) {}
+    }
 }
 
 parameter_types! {
@@ -221,11 +205,6 @@
         unimplemented!();
     }
 
-<<<<<<< HEAD
-    fn get_leader_member_id() -> Option<<Test as common::Trait>::MemberId> {
-        unimplemented!();
-    }
-=======
     fn ensure_leader_origin(_origin: <Test as frame_system::Trait>::Origin) -> DispatchResult {
         unimplemented!()
     }
@@ -244,7 +223,6 @@
     ) -> bool {
         unimplemented!()
     }
->>>>>>> 3eaecb10
 }
 
 impl crate::Trait for Test {
@@ -404,10 +382,7 @@
     type BudgetRefillPeriod = BudgetRefillPeriod;
 
     type StakingAccountValidator = membership::Module<Test>;
-<<<<<<< HEAD
-=======
     type WeightInfo = CouncilWeightInfo;
->>>>>>> 3eaecb10
 
     fn is_council_member_account(
         membership_id: &Self::MemberId,
@@ -419,8 +394,6 @@
     fn new_council_elected(_: &[council::CouncilMemberOf<Self>]) {}
 }
 
-<<<<<<< HEAD
-=======
 pub struct CouncilWeightInfo;
 impl council::WeightInfo for CouncilWeightInfo {
     fn try_process_budget() -> Weight {
@@ -455,7 +428,6 @@
     }
 }
 
->>>>>>> 3eaecb10
 impl LockComparator<<Test as balances::Trait>::Balance> for Test {
     fn are_locks_conflicting(new_lock: &LockIdentifier, existing_locks: &[LockIdentifier]) -> bool {
         existing_locks.iter().any(|l| l == new_lock)
