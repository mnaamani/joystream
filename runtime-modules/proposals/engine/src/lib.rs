//! # Proposals engine module
//! Proposals `engine` module for the Joystream platform. Version 3.
//! The main component of the proposals system. Provides methods and extrinsics to create and
//! vote for proposals, inspired by Parity **Democracy module**.
//!
//! ## Overview
//! Proposals `engine` module provides an abstract mechanism to work with proposals: creation, voting,
//! execution, canceling, etc. Proposal execution demands serialized _Dispatchable_ proposal code.
//! It could be any _Dispatchable_ + _Parameter_ type, but most likely, it would be serialized (via
//! Parity _codec_ crate) extrisic call. A proposal stage can be described by its [status](./enum.ProposalStatus.html).
//!
//! ## Proposal lifecycle
//! When a proposal passes [checks](./struct.Module.html#method.ensure_create_proposal_parameters_are_valid)
//! for its [parameters](./struct.ProposalParameters.html) - it can be [created](./struct.Module.html#method.create_proposal).
//! The newly created proposal has _Active_ status. The proposal can be voted on, vetoed or canceled during its
//! _voting period_. Votes can be [different](./enum.VoteKind.html). When the proposal gets enough votes
//! to be approved - the proposal becomes _PendingExecution_ or _PendingConstitutionality_. The proposal
//! could also be slashed or rejected. If the _voting period_ ends with no decision it becomes expired.
//! If the proposal got approved and _grace period_ passed - the  `engine` module tries to execute the proposal.
//!
//! ### Notes
//!
//! - The proposal can be [vetoed](./struct.Module.html#method.veto_proposal)
//! anytime before the proposal execution by the _sudo_.
//! - If the _council_ got reelected during the proposal _voting period_ the external handler calls
//! [reject_active_proposals](./trait.Module.html#method.reject_active_proposals) function and
//! all active proposals got rejected and it also calls [reactivate_pending_constitutionality_proposals](./trait.Module.html#method.reactivate_pending_constitutionality_proposals)
//! and proposals with pending constitutionality become active again.
//! - There are different fees to apply for slashed, rejected, expired or cancelled proposals.
//!
//! ### Important abstract types to be implemented
//! Proposals `engine` module has several abstractions to be implemented in order to work correctly.
//! - _VoterOriginValidator_ - ensure valid voter identity. Voters should have permissions to vote:
//! they should be council members.
//! - [VotersParameters](./trait.VotersParameters.html) - defines total voter number, which is
//! the council size
//! - _ProposerOriginValidator_ - ensure valid proposer identity. Proposers should have permissions
//! to create a proposal: they should be members of the Joystream.
//! - [StakingHandler](./trait.StakingHandler.html) - defines an interface for the staking.
//!
//! A full list of the abstractions can be found [here](./trait.Trait.html).
//!
//! ### Supported extrinsics
//! - [vote](./struct.Module.html#method.vote) - registers a vote for the proposal
//! - [cancel_proposal](./struct.Module.html#method.cancel_proposal) - cancels the proposal (can be canceled only by owner)
//! - [veto_proposal](./struct.Module.html#method.veto_proposal) - vetoes the proposal
//!
//! ### Public API
//! - [create_proposal](./struct.Module.html#method.create_proposal) - creates proposal using provided parameters
//! - [ensure_create_proposal_parameters_are_valid](./struct.Module.html#method.ensure_create_proposal_parameters_are_valid) - ensures that we can create the proposal
//! - [reject_active_proposals](./trait.Module.html#method.reject_active_proposals) - rejects all active proposals.
//! - [reactivate_pending_constitutionality_proposals](./trait.Module.html#method.reactivate_pending_constitutionality_proposals) - reactivate proposals with pending constitutionality.
//!
//! ## Usage
//!
//! ```
//! use frame_support::{decl_module, print};
//! use frame_system::ensure_signed;
//! use codec::Encode;
//! use pallet_proposals_engine::{self as engine, ProposalParameters, ProposalCreationParameters};
//!
//! pub trait Trait: engine::Trait + membership::Trait {}
//!
//! decl_module! {
//!     pub struct Module<T: Trait> for enum Call where origin: T::Origin {
//!         #[weight = 10_000_000]
//!         fn executable_proposal(origin) {
//!             print("executed!");
//!         }
//!
//!         #[weight = 10_000_000]
//!         pub fn create_spending_proposal(
//!             origin,
//!             proposer_id: T::MemberId,
//!         ) {
//!             let account_id = ensure_signed(origin)?;
//!             let parameters = ProposalParameters::default();
//!             let title = b"Spending proposal".to_vec();
//!             let description = b"We need to spend some tokens to support the working group lead."
//!                 .to_vec();
//!             let encoded_proposal_code = <Call<T>>::executable_proposal().encode();
//!
//!             <engine::Module<T>>::ensure_create_proposal_parameters_are_valid(
//!                 &parameters,
//!                 &title,
//!                 &description,
//!                 None,
//!                 None,
//!             )?;
//!
//!             let creation_parameters = ProposalCreationParameters {
//!                 account_id,
//!                 proposer_id,
//!                 proposal_parameters : parameters,
//!                 title,
//!                 description,
//!                 staking_account_id: None,
//!                 encoded_dispatchable_call_code: encoded_proposal_code,
//!                 exact_execution_block: None,
//!             };
//!
//!             <engine::Module<T>>::create_proposal(creation_parameters)?;
//!         }
//!     }
//! }
//! # fn main() {}
//! ```

// Ensure we're `no_std` when compiling for Wasm.
#![cfg_attr(not(feature = "std"), no_std)]

use types::{MemberId, ProposalOf};

pub use types::{
    ApprovedProposalDecision, BalanceOf, ExecutionStatus, Proposal, ProposalCodeDecoder,
    ProposalCreationParameters, ProposalDecision, ProposalExecutable, ProposalParameters,
    ProposalStatus, StakingHandler, VoteKind, VotersParameters, VotingResults,
};

pub(crate) mod types;

#[cfg(test)]
mod tests;

use codec::Decode;
use frame_support::dispatch::{DispatchError, DispatchResult, UnfilteredDispatchable};
use frame_support::sp_std::marker::PhantomData;
use frame_support::storage::IterableStorageMap;
use frame_support::traits::{Currency, Get, LockIdentifier, LockableCurrency, WithdrawReasons};
use frame_support::{
    decl_error, decl_event, decl_module, decl_storage, ensure, Parameter, StorageDoubleMap,
};
use frame_system::{ensure_root, RawOrigin};
use sp_arithmetic::traits::Zero;
use sp_std::vec::Vec;

use common::origin::ActorOriginValidator;

/// Proposals engine trait.
pub trait Trait:
<<<<<<< HEAD
    system::Trait + pallet_timestamp::Trait + membership::Trait + balances::Trait
=======
    frame_system::Trait + pallet_timestamp::Trait + stake::Trait + membership::Trait
>>>>>>> 92d36ab4
{
    /// Engine event type.
    type Event: From<Event<Self>> + Into<<Self as frame_system::Trait>::Event>;

    /// Validates proposer id and origin combination
    type ProposerOriginValidator: ActorOriginValidator<
        Self::Origin,
        MemberId<Self>,
        Self::AccountId,
    >;

    /// Validates voter id and origin combination
    type VoterOriginValidator: ActorOriginValidator<Self::Origin, MemberId<Self>, Self::AccountId>;

    /// Provides data for voting. Defines maximum voters count for the proposal.
    type TotalVotersCounter: VotersParameters;

    /// Proposal Id type
    type ProposalId: From<u32> + Parameter + Default + Copy;

    /// Provides stake logic implementation.
    type StakingHandler: StakingHandler<Self>;

    /// The fee is applied when cancel the proposal. A fee would be slashed (burned).
    type CancellationFee: Get<BalanceOf<Self>>;

    /// The fee is applied when the proposal gets rejected. A fee would be slashed (burned).
    type RejectionFee: Get<BalanceOf<Self>>;

    /// Defines max allowed proposal title length.
    type TitleMaxLength: Get<u32>;

    /// Defines max allowed proposal description length.
    type DescriptionMaxLength: Get<u32>;

    /// Defines max simultaneous active proposals number.
    type MaxActiveProposalLimit: Get<u32>;

    /// Proposals executable code. Can be instantiated by external module Call enum members.
    type DispatchableCallCode: Parameter + UnfilteredDispatchable<Origin = Self::Origin> + Default;

    /// Proposal state change observer.
    type ProposalObserver: ProposalObserver<Self>;
}

/// Proposal state change observer.
pub trait ProposalObserver<T: Trait> {
    /// Should be called on proposal removing.
    fn proposal_removed(proposal_id: &T::ProposalId);
}

/// Nesting implementation.
impl<T: Trait, X: ProposalObserver<T>, Y: ProposalObserver<T>> ProposalObserver<T> for (X, Y) {
    fn proposal_removed(proposal_id: &<T as Trait>::ProposalId) {
        X::proposal_removed(proposal_id);
        Y::proposal_removed(proposal_id);
    }
}

decl_event!(
    /// Proposals engine events
    pub enum Event<T>
    where
        <T as Trait>::ProposalId,
        MemberId = MemberId<T>,
<<<<<<< HEAD
        <T as system::Trait>::BlockNumber,
=======
        <T as frame_system::Trait>::BlockNumber,
        <T as frame_system::Trait>::AccountId,
        <T as stake::Trait>::StakeId,
>>>>>>> 92d36ab4
    {
        /// Emits on proposal creation.
        /// Params:
        /// - Member id of a proposer.
        /// - Id of a newly created proposal after it was saved in storage.
        ProposalCreated(MemberId, ProposalId),

        /// Emits on proposal creation.
        /// Params:
        /// - Id of a proposal.
        /// - New proposal status.
        ProposalStatusUpdated(ProposalId, ProposalStatus<BlockNumber>),

        /// Emits on getting a proposal status decision.
        /// Params:
        /// - Id of a proposal.
        /// - Proposal decision
        ProposalDecisionMade(ProposalId, ProposalDecision),

        /// Emits on proposal execution.
        /// Params:
        /// - Id of a updated proposal.
        /// - Proposal execution status.
        ProposalExecuted(ProposalId, ExecutionStatus),

        /// Emits on voting for the proposal
        /// Params:
        /// - Voter - member id of a voter.
        /// - Id of a proposal.
        /// - Kind of vote.
        Voted(MemberId, ProposalId, VoteKind),
    }
);

decl_error! {
    /// Engine module predefined errors
    pub enum Error for Module<T: Trait>{
        /// Proposal cannot have an empty title"
        EmptyTitleProvided,

        /// Proposal cannot have an empty body
        EmptyDescriptionProvided,

        /// Title is too long
        TitleIsTooLong,

        /// Description is too long
        DescriptionIsTooLong,

        /// The proposal does not exist
        ProposalNotFound,

        /// Proposal is finalized already
        ProposalFinalized,

        /// The proposal have been already voted on
        AlreadyVoted,

        /// Not an author
        NotAuthor,

        /// Max active proposals number exceeded
        MaxActiveProposalNumberExceeded,

        /// Stake cannot be empty with this proposal
        EmptyStake,

        /// Stake should be empty for this proposal
        StakeShouldBeEmpty,

        /// Stake differs from the proposal requirements
        StakeDiffersFromRequired,

        /// Approval threshold cannot be zero
        InvalidParameterApprovalThreshold,

        /// Slashing threshold cannot be zero
        InvalidParameterSlashingThreshold,

        /// Require root origin in extrinsics
        RequireRootOrigin,

        /// Disallow to cancel the proposal if there are any votes on it.
        ProposalHasVotes,

        /// Exact execution block cannot be zero.
        ZeroExactExecutionBlock,

        /// Exact execution block cannot be less than current_block.
        InvalidExactExecutionBlock,

        /// There is not enough balance for a stake.
        InsufficientBalanceForStake,
    }
}

// Storage for the proposals engine module
decl_storage! {
    pub trait Store for Module<T: Trait> as ProposalEngine{
        /// Map proposal by its id.
        pub Proposals get(fn proposals): map hasher(blake2_128_concat)
            T::ProposalId => ProposalOf<T>;

        /// Count of all proposals that have been created.
        pub ProposalCount get(fn proposal_count): u32;

        /// Map proposal executable code by proposal id.
        pub DispatchableCallCode get(fn proposal_codes): map hasher(blake2_128_concat)
            T::ProposalId =>  Vec<u8>;

        /// Count of active proposals.
        pub ActiveProposalCount get(fn active_proposal_count): u32;

        /// Double map for preventing duplicate votes. Should be cleaned after usage.
        pub VoteExistsByProposalByVoter get(fn vote_by_proposal_by_voter):
            double_map hasher(blake2_128_concat)  T::ProposalId, hasher(blake2_128_concat) MemberId<T> => VoteKind;
    }
}

decl_module! {
    /// 'Proposal engine' substrate module
    pub struct Module<T: Trait> for enum Call where origin: T::Origin {
        /// Predefined errors
        type Error = Error<T>;

        /// Emits an event. Default substrate implementation.
        fn deposit_event() = default;

        /// Exports const - the fee is applied when cancel the proposal. A fee would be slashed (burned).
        const CancellationFee: BalanceOf<T> = T::CancellationFee::get();

        /// Exports const -  the fee is applied when the proposal gets rejected. A fee would be slashed (burned).
        const RejectionFee: BalanceOf<T> = T::RejectionFee::get();

        /// Exports const -  max allowed proposal title length.
        const TitleMaxLength: u32 = T::TitleMaxLength::get();

        /// Exports const -  max allowed proposal description length.
        const DescriptionMaxLength: u32 = T::DescriptionMaxLength::get();

        /// Exports const -  max simultaneous active proposals number.
        const MaxActiveProposalLimit: u32 = T::MaxActiveProposalLimit::get();

        /// Vote extrinsic. Conditions:  origin must allow votes.
        #[weight = 10_000_000] // TODO: adjust weight
        pub fn vote(
            origin,
            voter_id: MemberId<T>,
            proposal_id: T::ProposalId,
            vote: VoteKind,
            _rationale: Vec<u8>, // we use it on the query node side.
        ) {
            T::VoterOriginValidator::ensure_actor_origin(origin, voter_id)?;

            ensure!(<Proposals<T>>::contains_key(proposal_id), Error::<T>::ProposalNotFound);
            let mut proposal = Self::proposals(proposal_id);

            ensure!(matches!(proposal.status, ProposalStatus::Active{..}), Error::<T>::ProposalFinalized);

            let did_not_vote_before = !<VoteExistsByProposalByVoter<T>>::contains_key(
                proposal_id,
                voter_id,
            );

            ensure!(did_not_vote_before, Error::<T>::AlreadyVoted);

            proposal.voting_results.add_vote(vote.clone());

            // mutation

            <Proposals<T>>::insert(proposal_id, proposal);
            <VoteExistsByProposalByVoter<T>>::insert(proposal_id, voter_id, vote.clone());
            Self::deposit_event(RawEvent::Voted(voter_id, proposal_id, vote));
        }

        /// Cancel a proposal by its original proposer.
        #[weight = 10_000_000] // TODO: adjust weight
        pub fn cancel_proposal(origin, proposer_id: MemberId<T>, proposal_id: T::ProposalId) {
            T::ProposerOriginValidator::ensure_actor_origin(origin, proposer_id)?;

            ensure!(<Proposals<T>>::contains_key(proposal_id), Error::<T>::ProposalNotFound);
            let proposal = Self::proposals(proposal_id);

            ensure!(proposer_id == proposal.proposer_id, Error::<T>::NotAuthor);
            ensure!(matches!(proposal.status, ProposalStatus::Active{..}), Error::<T>::ProposalFinalized);
            ensure!(proposal.voting_results.no_votes_yet(), Error::<T>::ProposalHasVotes);

            // mutation

            Self::finalize_proposal(proposal_id, proposal, ProposalDecision::Canceled);
        }

        /// Veto a proposal. Must be root.
        #[weight = 10_000_000] // TODO: adjust weight
        pub fn veto_proposal(origin, proposal_id: T::ProposalId) {
            ensure_root(origin)?;

            ensure!(<Proposals<T>>::contains_key(proposal_id), Error::<T>::ProposalNotFound);
            let proposal = Self::proposals(proposal_id);

            ensure!(
                proposal.status.is_active_or_pending_execution(),
                Error::<T>::ProposalFinalized
            );

            // mutation

            Self::finalize_proposal(proposal_id, proposal, ProposalDecision::Vetoed);
        }

        /// Block finalization. Perform voting period check, vote result tally, approved proposals
        /// grace period checks, and proposal execution.
        fn on_finalize(_n: T::BlockNumber) {
            Self::process_proposals();
        }
    }
}

impl<T: Trait> Module<T> {
    /// Create proposal. Requires 'proposal origin' membership.
    pub fn create_proposal(
        creation_params: ProposalCreationParameters<
            T::BlockNumber,
            BalanceOf<T>,
            MemberId<T>,
            T::AccountId,
        >,
    ) -> Result<T::ProposalId, DispatchError> {
        Self::ensure_create_proposal_parameters_are_valid(
            &creation_params.proposal_parameters,
            &creation_params.title,
            &creation_params.description,
            creation_params.staking_account_id.clone(),
            creation_params.exact_execution_block,
        )?;

        // checks passed
        // mutation

        let next_proposal_count_value = Self::proposal_count() + 1;
        let new_proposal_id = next_proposal_count_value;
        let proposal_id = T::ProposalId::from(new_proposal_id);

        // Lock stake balance for proposal if the stake is required.
        if let Some(stake_balance) = creation_params.proposal_parameters.required_stake {
            if let Some(staking_account_id) = creation_params.staking_account_id.clone() {
                T::StakingHandler::lock(&staking_account_id, stake_balance);
            } else {
                // Return an error if no staking account provided.
                return Err(Error::<T>::EmptyStake.into());
            }
        };

        let new_proposal = Proposal {
            activated_at: Self::current_block(),
            parameters: creation_params.proposal_parameters,
            proposer_id: creation_params.proposer_id,
            status: ProposalStatus::Active,
            voting_results: VotingResults::default(),
            exact_execution_block: creation_params.exact_execution_block,
            current_constitutionality_level: 0,
            staking_account_id: creation_params.staking_account_id,
        };

        <Proposals<T>>::insert(proposal_id, new_proposal);
        <DispatchableCallCode<T>>::insert(
            proposal_id,
            creation_params.encoded_dispatchable_call_code,
        );
        ProposalCount::put(next_proposal_count_value);
        Self::increase_active_proposal_counter();

        Self::deposit_event(RawEvent::ProposalCreated(
            creation_params.proposer_id,
            proposal_id,
        ));

        Ok(proposal_id)
    }

    /// Performs all checks for the proposal creation:
    /// - title, body lengths
    /// - max active proposal
    /// - provided parameters: approval_threshold_percentage and slashing_threshold_percentage > 0
    /// - provided stake balance and parameters.required_stake are valid
    pub fn ensure_create_proposal_parameters_are_valid(
        parameters: &ProposalParameters<T::BlockNumber, BalanceOf<T>>,
        title: &[u8],
        description: &[u8],
        staking_account_id: Option<T::AccountId>,
        exact_execution_block: Option<T::BlockNumber>,
    ) -> DispatchResult {
        ensure!(!title.is_empty(), Error::<T>::EmptyTitleProvided);
        ensure!(
            title.len() as u32 <= T::TitleMaxLength::get(),
            Error::<T>::TitleIsTooLong
        );

        ensure!(
            !description.is_empty(),
            Error::<T>::EmptyDescriptionProvided
        );
        ensure!(
            description.len() as u32 <= T::DescriptionMaxLength::get(),
            Error::<T>::DescriptionIsTooLong
        );

        ensure!(
            (Self::active_proposal_count()) < T::MaxActiveProposalLimit::get(),
            Error::<T>::MaxActiveProposalNumberExceeded
        );

        ensure!(
            parameters.approval_threshold_percentage > 0,
            Error::<T>::InvalidParameterApprovalThreshold
        );

        ensure!(
            parameters.slashing_threshold_percentage > 0,
            Error::<T>::InvalidParameterSlashingThreshold
        );

        // Check stake parameters.
        if staking_account_id.is_some() && parameters.required_stake.is_none() {
            return Err(Error::<T>::StakeShouldBeEmpty.into());
        }

        if let Some(stake_balance) = parameters.required_stake {
            if let Some(staking_account_id) = staking_account_id {
                ensure!(
                    T::StakingHandler::is_enough_balance_for_stake(
                        &staking_account_id,
                        stake_balance
                    ),
                    Error::<T>::InsufficientBalanceForStake
                );
            } else {
                return Err(Error::<T>::EmptyStake.into());
            }
        }

        // Check execution block.
        if let Some(execution_block) = exact_execution_block {
            if execution_block == Zero::zero() {
                return Err(Error::<T>::ZeroExactExecutionBlock.into());
            }

            let now = Self::current_block();
            if execution_block < now + parameters.grace_period + parameters.voting_period {
                return Err(Error::<T>::InvalidExactExecutionBlock.into());
            }
        }

        Ok(())
    }

    /// Rejects all active proposals.
    /// Possible application includes new council elections.
    pub fn reject_active_proposals() {
        // Filter active proposals and reject them.
        <Proposals<T>>::iter()
            .filter_map(|(proposal_id, proposal)| {
                if proposal.status.is_active_proposal() {
                    return Some((proposal_id, proposal));
                }

                None
            })
            .for_each(|(proposal_id, proposal)| {
                Self::finalize_proposal(proposal_id, proposal, ProposalDecision::Rejected);
            });
    }

    /// Reactivate proposals with pending constitutionality.
    /// Possible application includes new council elections.
    pub fn reactivate_pending_constitutionality_proposals() {
        // Filter pending constitutionality proposals, calculate new proposals and update the state.
        <Proposals<T>>::iter()
            .filter_map(|(proposal_id, mut proposal)| {
                if proposal.status.is_pending_constitutionality_proposal() {
                    proposal.activated_at = Self::current_block();
                    proposal.status = ProposalStatus::Active;
                    // Resets votes for a proposal.
                    proposal.reset_proposal_votes();

                    return Some((proposal_id, proposal));
                }

                None
            })
            .for_each(|(proposal_id, proposal)| {
                <VoteExistsByProposalByVoter<T>>::remove_prefix(&proposal_id);
                <Proposals<T>>::insert(proposal_id, proposal.clone());

                // fire the proposal status update event
                Self::deposit_event(RawEvent::ProposalStatusUpdated(
                    proposal_id,
                    proposal.status,
                ));
            });
    }
}

impl<T: Trait> Module<T> {
    // Wrapper-function over System::block_number()
    fn current_block() -> T::BlockNumber {
        <frame_system::Module<T>>::block_number()
    }

    // Executes proposal code.
    fn execute_proposal(proposal_id: T::ProposalId) {
        let proposal_code = Self::proposal_codes(proposal_id);

        let proposal_code_result = T::DispatchableCallCode::decode(&mut &proposal_code[..]);

        let execution_status = match proposal_code_result {
            Ok(proposal_code) => {
                if let Err(dispatch_error) =
                    proposal_code.dispatch_bypass_filter(T::Origin::from(RawOrigin::Root))
                {
                    ExecutionStatus::failed_execution(Self::parse_dispatch_error(
                        dispatch_error.error,
                    ))
                } else {
                    ExecutionStatus::Executed
                }
            }
            Err(error) => ExecutionStatus::failed_execution(error.what()),
        };

        Self::deposit_event(RawEvent::ProposalExecuted(proposal_id, execution_status));

        Self::remove_proposal_data(&proposal_id);
    }

    // Computes a finalized proposal:
    // - update proposal status fields (status, finalized_at),
    // - increment constitutionality level of the proposal.
    // Performs all side-effect actions on proposal finalization:
    // - slash and unstake proposal stake if stake exists,
    // - fire an event,
    // - update or delete proposal state.
    // Executes the proposal if it ready.
    fn finalize_proposal(
        proposal_id: T::ProposalId,
        proposal: ProposalOf<T>,
        proposal_decision: ProposalDecision,
    ) {
        // fire the proposal decision event
        Self::deposit_event(RawEvent::ProposalDecisionMade(
            proposal_id,
            proposal_decision.clone(),
        ));

        // deal with stakes if necessary
        if proposal_decision
            != ProposalDecision::Approved(ApprovedProposalDecision::PendingConstitutionality)
        {
            let slash_balance =
                Self::calculate_slash_balance(&proposal_decision, &proposal.parameters);
            Self::slash_and_unstake(proposal.staking_account_id.clone(), slash_balance);
        }

        // update approved proposal or remove otherwise
        if let ProposalDecision::Approved(approved_proposal_decision) = proposal_decision {
            let now = Self::current_block();

            let mut finalized_proposal = proposal;

            finalized_proposal.increase_constitutionality_level();
            finalized_proposal.status = ProposalStatus::approved(approved_proposal_decision, now);

            // fire the proposal status update event
            Self::deposit_event(RawEvent::ProposalStatusUpdated(
                proposal_id,
                finalized_proposal.status.clone(),
            ));

            // immediately execute proposal if it ready for execution or save it for the future otherwise.
            if finalized_proposal.is_ready_for_execution(now) {
                Self::execute_proposal(proposal_id);
            } else {
                <Proposals<T>>::insert(proposal_id, finalized_proposal);
            }
        } else {
            Self::remove_proposal_data(&proposal_id);
        }
    }

    // Slashes the stake and perform unstake only in case of existing stake.
    fn slash_and_unstake(staking_account_id: Option<T::AccountId>, slash_balance: BalanceOf<T>) {
        // only if stake exists
        if let Some(staking_account_id) = staking_account_id {
            if !slash_balance.is_zero() {
                T::StakingHandler::slash(&staking_account_id, Some(slash_balance));
            }

            T::StakingHandler::unlock(&staking_account_id);
        }
    }

    // Calculates required slash based on finalization ProposalDecisionStatus and proposal parameters.
    // Method visibility allows testing.
    pub(crate) fn calculate_slash_balance(
        proposal_decision: &ProposalDecision,
        proposal_parameters: &ProposalParameters<T::BlockNumber, BalanceOf<T>>,
    ) -> BalanceOf<T> {
        match proposal_decision {
            ProposalDecision::Rejected | ProposalDecision::Expired => T::RejectionFee::get(),
            ProposalDecision::Approved { .. } | ProposalDecision::Vetoed => BalanceOf::<T>::zero(),
            ProposalDecision::Canceled => T::CancellationFee::get(),
            ProposalDecision::Slashed => proposal_parameters
                .required_stake
                .clone()
                .unwrap_or_else(BalanceOf::<T>::zero), // stake if set or zero
        }
    }

    // Increases active proposal counter.
    fn increase_active_proposal_counter() {
        let next_active_proposal_count_value = Self::active_proposal_count() + 1;
        ActiveProposalCount::put(next_active_proposal_count_value);
    }

    // Decreases active proposal counter down to zero. Decreasing below zero has no effect.
    fn decrease_active_proposal_counter() {
        let current_active_proposal_counter = Self::active_proposal_count();

        if current_active_proposal_counter > 0 {
            let next_active_proposal_count_value = current_active_proposal_counter - 1;
            ActiveProposalCount::put(next_active_proposal_count_value);
        };
    }

    // Parse dispatchable execution result.
    fn parse_dispatch_error(error: DispatchError) -> &'static str {
        match error {
            DispatchError::BadOrigin => error.into(),
            DispatchError::Other(msg) => msg,
            DispatchError::CannotLookup => error.into(),
            DispatchError::Module {
                index: _,
                error: _,
                message: msg,
            } => msg.unwrap_or("Dispatch error."),
        }
    }

    // Clean proposal data. Remove proposal, votes from the storage.
    fn remove_proposal_data(proposal_id: &T::ProposalId) {
        <Proposals<T>>::remove(proposal_id);
        <DispatchableCallCode<T>>::remove(proposal_id);
        <VoteExistsByProposalByVoter<T>>::remove_prefix(&proposal_id);

        Self::decrease_active_proposal_counter();

        T::ProposalObserver::proposal_removed(proposal_id);
    }

    /// Perform voting period check, vote result tally, approved proposals
    /// grace period checks, and proposal execution.
    fn process_proposals() {
        // Collect all proposals.
        let proposals = <Proposals<T>>::iter().collect::<Vec<_>>();
        let now = Self::current_block();

        for (proposal_id, proposal) in proposals {
            match proposal.status {
                // Try to determine a decision for an active proposal.
                ProposalStatus::Active => {
                    let decision_status = proposal
                        .define_proposal_decision(T::TotalVotersCounter::total_voters_count(), now);

                    // If decision is calculated for a proposal - finalize it.
                    if let Some(decision_status) = decision_status {
                        Self::finalize_proposal(proposal_id, proposal, decision_status);
                    }
                }
                // Execute the proposal code if the proposal is ready for execution.
                ProposalStatus::PendingExecution(_) => {
                    if proposal.is_ready_for_execution(now) {
                        Self::execute_proposal(proposal_id);
                    }
                }
                // Skip the proposal until it gets reactivated.
                ProposalStatus::PendingConstitutionality => {}
            }
        }
    }
}

pub struct StakingManager<T: Trait, LockId: Get<LockIdentifier>> {
    trait_marker: PhantomData<T>,
    lock_id_marker: PhantomData<LockId>,
}

<<<<<<< HEAD
impl<T: Trait, LockId: Get<LockIdentifier>> StakingHandler<T> for StakingManager<T, LockId> {
    fn lock(account_id: &T::AccountId, amount: BalanceOf<T>) {
        <balances::Module<T>>::set_lock(LockId::get(), &account_id, amount, WithdrawReasons::all())
    }

    fn unlock(account_id: &T::AccountId) {
        T::Currency::remove_lock(LockId::get(), &account_id);
    }

    fn slash(account_id: &T::AccountId, amount: Option<BalanceOf<T>>) -> BalanceOf<T> {
        let locks = <balances::Module<T>>::locks(&account_id);

        let existing_lock = locks.iter().find(|lock| lock.id == LockId::get());

        let mut actually_slashed_balance = Default::default();
        if let Some(existing_lock) = existing_lock {
            Self::unlock(&account_id);

            let mut slashable_amount = existing_lock.amount;
            if let Some(amount) = amount {
                if existing_lock.amount > amount {
                    let new_amount = existing_lock.amount - amount;
                    Self::lock(&account_id, new_amount);

                    slashable_amount = amount;
                }
            }

            let _ = <balances::Module<T>>::slash(&account_id, slashable_amount);

            actually_slashed_balance = slashable_amount
        }

        actually_slashed_balance
    }

    fn set_stake(account_id: &T::AccountId, new_stake: BalanceOf<T>) -> DispatchResult {
        let current_stake = Self::current_stake(account_id);

        //Unlock previous stake if its not zero.
        if current_stake > Zero::zero() {
            Self::unlock(account_id);
        }

        if !Self::is_enough_balance_for_stake(account_id, new_stake) {
            //Restore previous stake if its not zero.
            if current_stake > Zero::zero() {
                Self::lock(account_id, current_stake);
            }
            return Err(DispatchError::Other("Not enough balance for a new stake."));
        }

        Self::lock(account_id, new_stake);

        Ok(())
    }

    fn is_member_staking_account(_member_id: &MemberId<T>, _account_id: &T::AccountId) -> bool {
        true
    }

    fn is_account_free_of_conflicting_stakes(account_id: &T::AccountId) -> bool {
        let locks = <balances::Module<T>>::locks(&account_id);

        let existing_lock = locks.iter().find(|lock| lock.id == LockId::get());

        existing_lock.is_none()
    }

    fn is_enough_balance_for_stake(account_id: &T::AccountId, amount: BalanceOf<T>) -> bool {
        <balances::Module<T>>::usable_balance(account_id) >= amount
    }

    fn current_stake(account_id: &T::AccountId) -> BalanceOf<T> {
        let locks = <balances::Module<T>>::locks(&account_id);

        let existing_lock = locks.iter().find(|lock| lock.id == LockId::get());

        existing_lock.map_or(Zero::zero(), |lock| lock.amount)
    }
}
=======
// Simplification of the 'FinalizedProposalData' type
type FinalizedProposal<T> = FinalizedProposalData<
    <T as Trait>::ProposalId,
    <T as frame_system::Trait>::BlockNumber,
    MemberId<T>,
    types::BalanceOf<T>,
    <T as stake::Trait>::StakeId,
    <T as frame_system::Trait>::AccountId,
>;

// Simplification of the 'ApprovedProposalData' type
type ApprovedProposal<T> = ApprovedProposalData<
    <T as Trait>::ProposalId,
    <T as frame_system::Trait>::BlockNumber,
    MemberId<T>,
    types::BalanceOf<T>,
    <T as stake::Trait>::StakeId,
    <T as frame_system::Trait>::AccountId,
>;

// Simplification of the 'Proposal' type
type ProposalOf<T> = Proposal<
    <T as frame_system::Trait>::BlockNumber,
    MemberId<T>,
    types::BalanceOf<T>,
    <T as stake::Trait>::StakeId,
    <T as frame_system::Trait>::AccountId,
>;
>>>>>>> 92d36ab4
<|MERGE_RESOLUTION|>--- conflicted
+++ resolved
@@ -138,11 +138,7 @@
 
 /// Proposals engine trait.
 pub trait Trait:
-<<<<<<< HEAD
-    system::Trait + pallet_timestamp::Trait + membership::Trait + balances::Trait
-=======
-    frame_system::Trait + pallet_timestamp::Trait + stake::Trait + membership::Trait
->>>>>>> 92d36ab4
+    frame_system::Trait + pallet_timestamp::Trait + membership::Trait + balances::Trait
 {
     /// Engine event type.
     type Event: From<Event<Self>> + Into<<Self as frame_system::Trait>::Event>;
@@ -208,13 +204,7 @@
     where
         <T as Trait>::ProposalId,
         MemberId = MemberId<T>,
-<<<<<<< HEAD
-        <T as system::Trait>::BlockNumber,
-=======
         <T as frame_system::Trait>::BlockNumber,
-        <T as frame_system::Trait>::AccountId,
-        <T as stake::Trait>::StakeId,
->>>>>>> 92d36ab4
     {
         /// Emits on proposal creation.
         /// Params:
@@ -811,7 +801,6 @@
     lock_id_marker: PhantomData<LockId>,
 }
 
-<<<<<<< HEAD
 impl<T: Trait, LockId: Get<LockIdentifier>> StakingHandler<T> for StakingManager<T, LockId> {
     fn lock(account_id: &T::AccountId, amount: BalanceOf<T>) {
         <balances::Module<T>>::set_lock(LockId::get(), &account_id, amount, WithdrawReasons::all())
@@ -892,34 +881,4 @@
 
         existing_lock.map_or(Zero::zero(), |lock| lock.amount)
     }
-}
-=======
-// Simplification of the 'FinalizedProposalData' type
-type FinalizedProposal<T> = FinalizedProposalData<
-    <T as Trait>::ProposalId,
-    <T as frame_system::Trait>::BlockNumber,
-    MemberId<T>,
-    types::BalanceOf<T>,
-    <T as stake::Trait>::StakeId,
-    <T as frame_system::Trait>::AccountId,
->;
-
-// Simplification of the 'ApprovedProposalData' type
-type ApprovedProposal<T> = ApprovedProposalData<
-    <T as Trait>::ProposalId,
-    <T as frame_system::Trait>::BlockNumber,
-    MemberId<T>,
-    types::BalanceOf<T>,
-    <T as stake::Trait>::StakeId,
-    <T as frame_system::Trait>::AccountId,
->;
-
-// Simplification of the 'Proposal' type
-type ProposalOf<T> = Proposal<
-    <T as frame_system::Trait>::BlockNumber,
-    MemberId<T>,
-    types::BalanceOf<T>,
-    <T as stake::Trait>::StakeId,
-    <T as frame_system::Trait>::AccountId,
->;
->>>>>>> 92d36ab4
+}