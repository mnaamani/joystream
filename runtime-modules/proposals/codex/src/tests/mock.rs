#![cfg(test)]

use frame_support::traits::LockIdentifier;
use frame_support::{impl_outer_dispatch, impl_outer_origin, parameter_types, weights::Weight};
pub use frame_system;
use frame_system::{EnsureOneOf, EnsureRoot, EnsureSigned};
use sp_core::H256;
use sp_runtime::curve::PiecewiseLinear;
use sp_runtime::{
    testing::Header,
    traits::{BlakeTwo256, IdentityLookup},
    DispatchResult, Perbill,
};
use sp_staking::SessionIndex;
use staking_handler::{LockComparator, StakingManager};

use crate::{ProposalDetailsOf, ProposalEncoder, ProposalParameters};
use frame_support::dispatch::DispatchError;
use proposals_engine::VotersParameters;
use referendum::Balance as BalanceReferendum;
use sp_runtime::testing::TestXt;

impl_outer_origin! {
    pub enum Origin for Test {}
}

// Workaround for https://github.com/rust-lang/rust/issues/26925 . Remove when sorted.
#[derive(Clone, PartialEq, Eq, Debug)]
pub struct Test;
parameter_types! {
    pub const BlockHashCount: u64 = 250;
    pub const MaximumBlockWeight: u32 = 1024;
    pub const MaximumBlockLength: u32 = 2 * 1024;
    pub const AvailableBlockRatio: Perbill = Perbill::one();
    pub const MinimumPeriod: u64 = 5;
}

impl_outer_dispatch! {
    pub enum Call for Test where origin: Origin {
        codex::ProposalCodex,
        proposals::ProposalsEngine,
        staking::Staking,
        frame_system::System,
    }
}

impl common::Trait for Test {
    type MemberId = u64;
    type ActorId = u64;
}

impl membership::Trait for Test {
    type Event = ();
    type DefaultMembershipPrice = DefaultMembershipPrice;
    type WorkingGroup = ();
    type DefaultInitialInvitationBalance = ();
}

impl common::working_group::WorkingGroupIntegration<Test> for () {
    fn ensure_worker_origin(
        _origin: <Test as frame_system::Trait>::Origin,
        _worker_id: &<Test as common::Trait>::ActorId,
    ) -> DispatchResult {
        unimplemented!();
    }

    fn ensure_leader_origin(_origin: <Test as frame_system::Trait>::Origin) -> DispatchResult {
        unimplemented!()
    }

    fn get_leader_member_id() -> Option<<Test as common::Trait>::MemberId> {
        unimplemented!();
    }

    fn is_leader_account_id(_account_id: &<Test as frame_system::Trait>::AccountId) -> bool {
        unimplemented!()
    }

    fn is_worker_account_id(
        _account_id: &<Test as frame_system::Trait>::AccountId,
        _worker_id: &<Test as common::Trait>::ActorId,
    ) -> bool {
        unimplemented!()
    }
}

parameter_types! {
    pub const DefaultMembershipPrice: u64 = 100;
    pub const ExistentialDeposit: u32 = 0;
    pub const DefaultInitialInvitationBalance: u64 = 100;
}

impl balances::Trait for Test {
    type Balance = u64;
    type DustRemoval = ();
    type Event = ();
    type ExistentialDeposit = ExistentialDeposit;
    type AccountStore = System;
    type WeightInfo = ();
    type MaxLocks = ();
}

parameter_types! {
    pub const CancellationFee: u64 = 5;
    pub const RejectionFee: u64 = 3;
    pub const TitleMaxLength: u32 = 100;
    pub const DescriptionMaxLength: u32 = 10000;
    pub const MaxActiveProposalLimit: u32 = 100;
    pub const LockId: LockIdentifier = [2; 8];
}

pub struct MockProposalsEngineWeight;

impl proposals_engine::Trait for Test {
    type Event = ();
    type ProposerOriginValidator = ();
    type CouncilOriginValidator = ();
    type TotalVotersCounter = MockVotersParameters;
    type ProposalId = u32;
    type StakingHandler = StakingManager<Test, LockId>;
    type CancellationFee = CancellationFee;
    type RejectionFee = RejectionFee;
    type TitleMaxLength = TitleMaxLength;
    type DescriptionMaxLength = DescriptionMaxLength;
    type MaxActiveProposalLimit = MaxActiveProposalLimit;
    type DispatchableCallCode = crate::Call<Test>;
    type ProposalObserver = crate::Module<Test>;
    type WeightInfo = MockProposalsEngineWeight;
}

impl proposals_engine::WeightInfo for MockProposalsEngineWeight {
    fn vote(_: u32) -> Weight {
        0
    }

    fn cancel_proposal(_: u32) -> Weight {
        0
    }

    fn veto_proposal() -> Weight {
        0
    }

    fn on_initialize_immediate_execution_decode_fails(_: u32) -> Weight {
        0
    }

    fn on_initialize_pending_execution_decode_fails(_: u32) -> Weight {
        0
    }

    fn on_initialize_approved_pending_constitutionality(_: u32) -> Weight {
        0
    }

    fn on_initialize_rejected(_: u32) -> Weight {
        0
    }

    fn on_initialize_slashed(_: u32) -> Weight {
        0
    }
}

impl Default for crate::Call<Test> {
    fn default() -> Self {
        panic!("shouldn't call default for Call");
    }
}

<<<<<<< HEAD
impl minting::Trait for Test {
    type Currency = Balances;
    type MintId = u64;
}

impl common::origin::MemberOriginValidator<Origin, u64, u64> for () {
    fn ensure_member_controller_account_origin(
        origin: Origin,
        _: u64,
    ) -> Result<u64, DispatchError> {
=======
impl common::origin::ActorOriginValidator<Origin, u64, u64> for () {
    fn ensure_actor_origin(origin: Origin, _: u64) -> Result<u64, &'static str> {
>>>>>>> 7ab177b5
        let account_id = frame_system::ensure_signed(origin)?;

        Ok(account_id)
    }

    fn is_member_controller_account(member_id: &u64, account_id: &u64) -> bool {
        member_id == account_id
    }
}

impl common::origin::CouncilOriginValidator<Origin, u64, u64> for () {
    fn ensure_member_consulate(origin: Origin, _: u64) -> DispatchResult {
        frame_system::ensure_signed(origin)?;

        Ok(())
    }
}

parameter_types! {
    pub const ThreadTitleLengthLimit: u32 = 200;
    pub const PostLengthLimit: u32 = 2000;
    pub const MaxWhiteListSize: u32 = 20;
}

pub struct MockProposalsDiscussionWeight;

impl proposals_discussion::Trait for Test {
    type Event = ();
    type AuthorOriginValidator = ();
    type CouncilOriginValidator = ();
    type ThreadId = u64;
    type PostId = u64;
    type MaxWhiteListSize = MaxWhiteListSize;
    type WeightInfo = MockProposalsDiscussionWeight;
}

impl proposals_discussion::WeightInfo for MockProposalsDiscussionWeight {
    fn add_post(_: u32) -> Weight {
        0
    }

    fn update_post() -> Weight {
        0
    }

    fn change_thread_mode(_: u32) -> Weight {
        0
    }
}

pub struct MockVotersParameters;
impl VotersParameters for MockVotersParameters {
    fn total_voters_count() -> u32 {
        4
    }
}

// The content directory working group instance alias.
pub type ContentDirectoryWorkingGroupInstance = working_group::Instance3;

// The storage working group instance alias.
pub type StorageWorkingGroupInstance = working_group::Instance2;

parameter_types! {
    pub const MaxWorkerNumberLimit: u32 = 100;
    pub const LockId1: [u8; 8] = [1; 8];
    pub const LockId2: [u8; 8] = [2; 8];
}

pub struct WorkingGroupWeightInfo;
impl working_group::Trait<ContentDirectoryWorkingGroupInstance> for Test {
    type Event = ();
    type MaxWorkerNumberLimit = MaxWorkerNumberLimit;
    type StakingHandler = StakingManager<Self, LockId1>;
    type StakingAccountValidator = membership::Module<Test>;
    type MemberOriginValidator = ();
    type MinUnstakingPeriodLimit = ();
    type RewardPeriod = ();
    type WeightInfo = WorkingGroupWeightInfo;
}

impl working_group::WeightInfo for WorkingGroupWeightInfo {
    fn on_initialize_leaving(_: u32) -> Weight {
        0
    }
    fn on_initialize_rewarding_with_missing_reward(_: u32) -> Weight {
        0
    }
    fn on_initialize_rewarding_with_missing_reward_cant_pay(_: u32) -> Weight {
        0
    }
    fn on_initialize_rewarding_without_missing_reward(_: u32) -> Weight {
        0
    }
    fn apply_on_opening(_: u32) -> Weight {
        0
    }
    fn fill_opening_lead() -> Weight {
        0
    }
    fn fill_opening_worker(_: u32) -> Weight {
        0
    }
    fn update_role_account() -> Weight {
        0
    }
    fn cancel_opening() -> Weight {
        0
    }
    fn withdraw_application() -> Weight {
        0
    }
    fn slash_stake(_: u32) -> Weight {
        0
    }
    fn terminate_role_worker(_: u32) -> Weight {
        0
    }
    fn terminate_role_lead(_: u32) -> Weight {
        0
    }
    fn increase_stake() -> Weight {
        0
    }
    fn decrease_stake() -> Weight {
        0
    }
    fn spend_from_budget() -> Weight {
        0
    }
    fn update_reward_amount() -> Weight {
        0
    }
    fn set_status_text(_: u32) -> Weight {
        0
    }
    fn update_reward_account() -> Weight {
        0
    }
    fn set_budget() -> Weight {
        0
    }
    fn add_opening(_: u32) -> Weight {
        0
    }
    fn leave_role_immediatly() -> Weight {
        0
    }
    fn leave_role_later() -> Weight {
        0
    }
}

impl working_group::Trait<StorageWorkingGroupInstance> for Test {
    type Event = ();
    type MaxWorkerNumberLimit = MaxWorkerNumberLimit;
    type StakingHandler = StakingManager<Self, LockId2>;
    type StakingAccountValidator = membership::Module<Test>;
    type MemberOriginValidator = ();
    type MinUnstakingPeriodLimit = ();
    type RewardPeriod = ();
    type WeightInfo = WorkingGroupWeightInfo;
}

pallet_staking_reward_curve::build! {
    const I_NPOS: PiecewiseLinear<'static> = curve!(
        min_inflation: 0_025_000,
        max_inflation: 0_100_000,
        ideal_stake: 0_500_000,
        falloff: 0_050_000,
        max_piece_count: 40,
        test_precision: 0_005_000,
    );
}

parameter_types! {
    pub const SessionsPerEra: SessionIndex = 3;
    pub const BondingDuration: staking::EraIndex = 3;
    pub const RewardCurve: &'static PiecewiseLinear<'static> = &I_NPOS;
}
impl staking::Trait for Test {
    type Currency = Balances;
    type UnixTime = Timestamp;
    type CurrencyToVote = ();
    type RewardRemainder = ();
    type Event = ();
    type Slash = ();
    type Reward = ();
    type SessionsPerEra = SessionsPerEra;
    type BondingDuration = BondingDuration;
    type SlashDeferDuration = ();
    type SlashCancelOrigin = frame_system::EnsureRoot<Self::AccountId>;
    type SessionInterface = Self;
    type RewardCurve = RewardCurve;
    type NextNewSession = ();
    type ElectionLookahead = ();
    type Call = Call;
    type MaxIterations = ();
    type MinSolutionScoreBump = ();
    type MaxNominatorRewardedPerValidator = ();
    type UnsignedPriority = ();
    type WeightInfo = ();
}

impl<LocalCall> frame_system::offchain::SendTransactionTypes<LocalCall> for Test
where
    Call: From<LocalCall>,
{
    type OverarchingCall = Call;
    type Extrinsic = Extrinsic;
}

pub type Extrinsic = TestXt<Call, ()>;

impl staking::SessionInterface<u64> for Test {
    fn disable_validator(_: &u64) -> Result<bool, ()> {
        unimplemented!()
    }

    fn validators() -> Vec<u64> {
        unimplemented!()
    }

    fn prune_historical_up_to(_: u32) {
        unimplemented!()
    }
}

parameter_types! {
    pub DefaultProposalParameters: ProposalParameters<u64, u64> = default_proposal_parameters();
}

pub(crate) fn default_proposal_parameters() -> ProposalParameters<u64, u64> {
    ProposalParameters {
        voting_period: 43200,
        grace_period: 0,
        approval_quorum_percentage: 66,
        approval_threshold_percentage: 80,
        slashing_quorum_percentage: 60,
        slashing_threshold_percentage: 80,
        required_stake: Some(100_000),
        constitutionality: 1,
    }
}

impl crate::Trait for Test {
    type MembershipOriginValidator = ();
    type ProposalEncoder = ();
    type SetValidatorCountProposalParameters = DefaultProposalParameters;
    type RuntimeUpgradeProposalParameters = DefaultProposalParameters;
    type TextProposalParameters = DefaultProposalParameters;
    type SpendingProposalParameters = DefaultProposalParameters;
    type AddWorkingGroupOpeningProposalParameters = DefaultProposalParameters;
    type FillWorkingGroupOpeningProposalParameters = DefaultProposalParameters;
    type SetWorkingGroupBudgetCapacityProposalParameters = DefaultProposalParameters;
    type DecreaseWorkingGroupLeaderStakeProposalParameters = DefaultProposalParameters;
    type SlashWorkingGroupLeaderStakeProposalParameters = DefaultProposalParameters;
    type SetWorkingGroupLeaderRewardProposalParameters = DefaultProposalParameters;
    type TerminateWorkingGroupLeaderRoleProposalParameters = DefaultProposalParameters;
    type AmendConstitutionProposalParameters = DefaultProposalParameters;
}

parameter_types! {
    pub const MinNumberOfExtraCandidates: u64 = 1;
    pub const AnnouncingPeriodDuration: u64 = 15;
    pub const IdlePeriodDuration: u64 = 27;
    pub const CouncilSize: u64 = 3;
    pub const MinCandidateStake: u64 = 11000;
    pub const CandidacyLockId: LockIdentifier = *b"council1";
    pub const CouncilorLockId: LockIdentifier = *b"council2";
    pub const ElectedMemberRewardPerBlock: u64 = 100;
    pub const ElectedMemberRewardPeriod: u64 = 10;
    pub const BudgetRefillAmount: u64 = 1000;
    // intentionally high number that prevents side-effecting tests other than  budget refill tests
    pub const BudgetRefillPeriod: u64 = 1000;
}

pub type ReferendumInstance = referendum::Instance0;

impl council::Trait for Test {
    type Event = ();

    type Referendum = referendum::Module<Test, ReferendumInstance>;

    type MinNumberOfExtraCandidates = MinNumberOfExtraCandidates;
    type CouncilSize = CouncilSize;
    type AnnouncingPeriodDuration = AnnouncingPeriodDuration;
    type IdlePeriodDuration = IdlePeriodDuration;
    type MinCandidateStake = MinCandidateStake;

    type CandidacyLock = StakingManager<Self, CandidacyLockId>;
    type CouncilorLock = StakingManager<Self, CouncilorLockId>;

    type ElectedMemberRewardPerBlock = ElectedMemberRewardPerBlock;
    type ElectedMemberRewardPeriod = ElectedMemberRewardPeriod;

    type BudgetRefillAmount = BudgetRefillAmount;
    type BudgetRefillPeriod = BudgetRefillPeriod;

    type StakingAccountValidator = ();

    fn new_council_elected(_: &[council::CouncilMemberOf<Self>]) {}

    type MemberOriginValidator = ();
}

impl common::StakingAccountValidator<Test> for () {
    fn is_member_staking_account(_: &u64, _: &u64) -> bool {
        true
    }
}

parameter_types! {
    pub const VoteStageDuration: u64 = 19;
    pub const RevealStageDuration: u64 = 23;
    pub const MinimumVotingStake: u64 = 10000;
    pub const MaxSaltLength: u64 = 32; // use some multiple of 8 for ez testing
    pub const VotingLockId: LockIdentifier = *b"referend";
}

impl referendum::Trait<ReferendumInstance> for Test {
    type Event = ();

    type MaxSaltLength = MaxSaltLength;

    type Currency = balances::Module<Self>;
    type LockId = VotingLockId;

    type ManagerOrigin =
        EnsureOneOf<Self::AccountId, EnsureSigned<Self::AccountId>, EnsureRoot<Self::AccountId>>;

    type VotePower = u64;

    type VoteStageDuration = VoteStageDuration;
    type RevealStageDuration = RevealStageDuration;

    type MinimumStake = MinimumVotingStake;

    fn calculate_vote_power(
        _: &<Self as frame_system::Trait>::AccountId,
        _: &BalanceReferendum<Self, ReferendumInstance>,
    ) -> Self::VotePower {
        1
    }

    fn can_unlock_vote_stake(
        _: &referendum::CastVote<
            Self::Hash,
            BalanceReferendum<Self, ReferendumInstance>,
            Self::MemberId,
        >,
    ) -> bool {
        true
    }

    fn process_results(winners: &[referendum::OptionResult<Self::MemberId, Self::VotePower>]) {
        let tmp_winners: Vec<referendum::OptionResult<Self::MemberId, Self::VotePower>> = winners
            .iter()
            .map(|item| referendum::OptionResult {
                option_id: item.option_id,
                vote_power: item.vote_power.into(),
            })
            .collect();
        <council::Module<Test> as council::ReferendumConnection<Test>>::recieve_referendum_results(
            tmp_winners.as_slice(),
        );
    }

    fn is_valid_option_id(option_index: &u64) -> bool {
        <council::Module<Test> as council::ReferendumConnection<Test>>::is_valid_candidate_id(
            option_index,
        )
    }

    fn get_option_power(option_id: &u64) -> Self::VotePower {
        <council::Module<Test> as council::ReferendumConnection<Test>>::get_option_power(option_id)
    }

    fn increase_option_power(option_id: &u64, amount: &Self::VotePower) {
        <council::Module<Test> as council::ReferendumConnection<Test>>::increase_option_power(
            option_id, amount,
        );
    }
}

impl ProposalEncoder<Test> for () {
    fn encode_proposal(_proposal_details: ProposalDetailsOf<Test>) -> Vec<u8> {
        Vec::new()
    }
}

impl frame_system::Trait for Test {
    type BaseCallFilter = ();
    type Origin = Origin;
    type Call = Call;
    type Index = u64;
    type BlockNumber = u64;
    type Hash = H256;
    type Hashing = BlakeTwo256;
    type AccountId = u64;
    type Lookup = IdentityLookup<Self::AccountId>;
    type Header = Header;
    type Event = ();
    type BlockHashCount = BlockHashCount;
    type MaximumBlockWeight = MaximumBlockWeight;
    type DbWeight = ();
    type BlockExecutionWeight = ();
    type ExtrinsicBaseWeight = ();
    type MaximumExtrinsicWeight = ();
    type MaximumBlockLength = MaximumBlockLength;
    type AvailableBlockRatio = AvailableBlockRatio;
    type Version = ();
    type PalletInfo = ();
    type AccountData = balances::AccountData<u64>;
    type OnNewAccount = ();
    type OnKilledAccount = ();
    type SystemWeightInfo = ();
}

impl pallet_timestamp::Trait for Test {
    type Moment = u64;
    type OnTimestampSet = ();
    type MinimumPeriod = MinimumPeriod;
    type WeightInfo = ();
}

impl LockComparator<<Test as balances::Trait>::Balance> for Test {
    fn are_locks_conflicting(
        _new_lock: &LockIdentifier,
        _existing_locks: &[LockIdentifier],
    ) -> bool {
        false
    }
}

pub fn initial_test_ext() -> sp_io::TestExternalities {
    let t = frame_system::GenesisConfig::default()
        .build_storage::<Test>()
        .unwrap();

    t.into()
}

pub type Staking = staking::Module<Test>;
pub type ProposalCodex = crate::Module<Test>;
pub type ProposalsEngine = proposals_engine::Module<Test>;
pub type Balances = balances::Module<Test>;
pub type Timestamp = pallet_timestamp::Module<Test>;
pub type System = frame_system::Module<Test>;<|MERGE_RESOLUTION|>--- conflicted
+++ resolved
@@ -168,21 +168,11 @@
     }
 }
 
-<<<<<<< HEAD
-impl minting::Trait for Test {
-    type Currency = Balances;
-    type MintId = u64;
-}
-
 impl common::origin::MemberOriginValidator<Origin, u64, u64> for () {
     fn ensure_member_controller_account_origin(
         origin: Origin,
         _: u64,
     ) -> Result<u64, DispatchError> {
-=======
-impl common::origin::ActorOriginValidator<Origin, u64, u64> for () {
-    fn ensure_actor_origin(origin: Origin, _: u64) -> Result<u64, &'static str> {
->>>>>>> 7ab177b5
         let account_id = frame_system::ensure_signed(origin)?;
 
         Ok(account_id)
