use crate::LockComparator;
use frame_support::traits::LockIdentifier;
use frame_support::{impl_outer_origin, parameter_types};
use frame_system;
use sp_core::H256;
use sp_runtime::{
    testing::Header,
    traits::{BlakeTwo256, IdentityLookup},
    Perbill,
};

impl_outer_origin! {
    pub enum Origin for Test {}
}

parameter_types! {
    pub const BlockHashCount: u64 = 250;
    pub const MaximumBlockWeight: u32 = 1024;
    pub const MaximumBlockLength: u32 = 2 * 1024;
    pub const AvailableBlockRatio: Perbill = Perbill::one();
    pub const MinimumPeriod: u64 = 5;
    pub const ExistentialDeposit: u32 = 0;
    pub const DefaultMembershipPrice: u64 = 100;
    pub const DefaultInitialInvitationBalance: u64 = 100;
}

// Workaround for https://github.com/rust-lang/rust/issues/26925 - remove when sorted.
#[derive(Clone, PartialEq, Eq, Debug)]
pub struct Test;

impl frame_system::Trait for Test {
    type BaseCallFilter = ();
    type Origin = Origin;
    type Call = ();
    type Index = u64;
    type BlockNumber = u64;
    type Hash = H256;
    type Hashing = BlakeTwo256;
    type AccountId = u64;
    type Lookup = IdentityLookup<Self::AccountId>;
    type Header = Header;
    type Event = ();
    type BlockHashCount = BlockHashCount;
    type MaximumBlockWeight = MaximumBlockWeight;
    type DbWeight = ();
    type BlockExecutionWeight = ();
    type ExtrinsicBaseWeight = ();
    type MaximumExtrinsicWeight = ();
    type MaximumBlockLength = MaximumBlockLength;
    type AvailableBlockRatio = AvailableBlockRatio;
    type Version = ();
    type PalletInfo = ();
    type AccountData = pallet_balances::AccountData<u64>;
    type OnNewAccount = ();
    type OnKilledAccount = ();
    type SystemWeightInfo = ();
}

impl pallet_balances::Trait for Test {
    type Balance = u64;
    type DustRemoval = ();
    type Event = ();
    type ExistentialDeposit = ExistentialDeposit;
    type AccountStore = System;
    type WeightInfo = ();
    type MaxLocks = ();
}

impl common::Trait for Test {
    type MemberId = u64;
    type ActorId = u64;
}

<<<<<<< HEAD
impl membership::Trait for Test {
    type Event = ();
    type DefaultMembershipPrice = DefaultMembershipPrice;
    type WorkingGroup = ();
    type DefaultInitialInvitationBalance = ();
}

impl LockComparator<<Test as pallet_balances::Trait>::Balance> for Test {
    fn are_locks_conflicting(new_lock: &LockIdentifier, existing_locks: &[LockIdentifier]) -> bool {
        // simple check preventing lock reuse
        existing_locks
            .iter()
            .find(|lock| *lock == new_lock)
            .is_some()
    }
}

impl common::currency::GovernanceCurrency for Test {
    type Currency = Balances;
}

impl common::working_group::WorkingGroupIntegration<Test> for () {
    fn ensure_worker_origin(
        _origin: <Test as frame_system::Trait>::Origin,
        _worker_id: &<Test as common::Trait>::ActorId,
    ) -> DispatchResult {
        unimplemented!();
    }

    fn get_leader_member_id() -> Option<<Test as common::Trait>::MemberId> {
        unimplemented!();
    }
}

=======
>>>>>>> 77239c78
impl pallet_timestamp::Trait for Test {
    type Moment = u64;
    type OnTimestampSet = ();
    type MinimumPeriod = MinimumPeriod;
    type WeightInfo = ();
}

pub type Balances = pallet_balances::Module<Test>;
pub type System = frame_system::Module<Test>;
pub type TestStakingManager = crate::StakingManager<Test, LockId>;

parameter_types! {
    pub const RewardPeriod: u32 = 2;
    pub const MaxWorkerNumberLimit: u32 = 3;
    pub const MinUnstakingPeriodLimit: u64 = 3;
    pub const LockId: [u8; 8] = [1; 8];
}

pub fn build_test_externalities() -> sp_io::TestExternalities {
    let t = frame_system::GenesisConfig::default()
        .build_storage::<Test>()
        .unwrap();

    t.into()
}<|MERGE_RESOLUTION|>--- conflicted
+++ resolved
@@ -71,14 +71,6 @@
     type ActorId = u64;
 }
 
-<<<<<<< HEAD
-impl membership::Trait for Test {
-    type Event = ();
-    type DefaultMembershipPrice = DefaultMembershipPrice;
-    type WorkingGroup = ();
-    type DefaultInitialInvitationBalance = ();
-}
-
 impl LockComparator<<Test as pallet_balances::Trait>::Balance> for Test {
     fn are_locks_conflicting(new_lock: &LockIdentifier, existing_locks: &[LockIdentifier]) -> bool {
         // simple check preventing lock reuse
@@ -89,25 +81,6 @@
     }
 }
 
-impl common::currency::GovernanceCurrency for Test {
-    type Currency = Balances;
-}
-
-impl common::working_group::WorkingGroupIntegration<Test> for () {
-    fn ensure_worker_origin(
-        _origin: <Test as frame_system::Trait>::Origin,
-        _worker_id: &<Test as common::Trait>::ActorId,
-    ) -> DispatchResult {
-        unimplemented!();
-    }
-
-    fn get_leader_member_id() -> Option<<Test as common::Trait>::MemberId> {
-        unimplemented!();
-    }
-}
-
-=======
->>>>>>> 77239c78
 impl pallet_timestamp::Trait for Test {
     type Moment = u64;
     type OnTimestampSet = ();
