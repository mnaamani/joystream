--- conflicted
+++ resolved
@@ -26,7 +26,7 @@
 impl_outer_event! {
     pub enum TestEvent for Runtime {
         forum_mod<T>,
-        system<T>,
+        frame_system<T>,
     }
 }
 
@@ -62,18 +62,16 @@
     type MaximumBlockLength = MaximumBlockLength;
     type AvailableBlockRatio = AvailableBlockRatio;
     type Version = ();
-    type PalletInfo = ();
+    type ModuleToIndex = ();
     type AccountData = ();
     type OnNewAccount = ();
     type OnKilledAccount = ();
-    type SystemWeightInfo = ();
 }
 
 impl pallet_timestamp::Trait for Runtime {
     type Moment = u64;
     type OnTimestampSet = ();
     type MinimumPeriod = MinimumPeriod;
-    type WeightInfo = ();
 }
 
 parameter_types! {
@@ -108,12 +106,12 @@
 
     type MapLimits = MapLimits;
 
-    fn is_lead(account_id: &<Self as system::Trait>::AccountId) -> bool {
+    fn is_lead(account_id: &<Self as frame_system::Trait>::AccountId) -> bool {
         *account_id == FORUM_LEAD_ORIGIN_ID
     }
 
     fn is_forum_member(
-        account_id: &<Self as system::Trait>::AccountId,
+        account_id: &<Self as frame_system::Trait>::AccountId,
         forum_user_id: &Self::ForumUserId,
     ) -> bool {
         let allowed_accounts = [
@@ -150,32 +148,28 @@
     match origin {
         OriginType::Signed(account_id) => Origin::signed(account_id),
         //OriginType::Inherent => Origin::inherent,
-<<<<<<< HEAD
-=======
-        OriginType::Root => frame_system::RawOrigin::Root.into(), //Origin::root
->>>>>>> 92d36ab4
-    }
-}
-
-pub const FORUM_LEAD_ORIGIN_ID: <Runtime as system::Trait>::AccountId = 110;
+    }
+}
+
+pub const FORUM_LEAD_ORIGIN_ID: <Runtime as frame_system::Trait>::AccountId = 110;
 
 pub const FORUM_LEAD_ORIGIN: OriginType = OriginType::Signed(FORUM_LEAD_ORIGIN_ID);
 
-pub const NOT_FORUM_LEAD_ORIGIN_ID: <Runtime as system::Trait>::AccountId = 111;
+pub const NOT_FORUM_LEAD_ORIGIN_ID: <Runtime as frame_system::Trait>::AccountId = 111;
 
 pub const NOT_FORUM_LEAD_ORIGIN: OriginType = OriginType::Signed(NOT_FORUM_LEAD_ORIGIN_ID);
 
-pub const NOT_FORUM_LEAD_2_ORIGIN_ID: <Runtime as system::Trait>::AccountId = 112;
+pub const NOT_FORUM_LEAD_2_ORIGIN_ID: <Runtime as frame_system::Trait>::AccountId = 112;
 
 pub const NOT_FORUM_LEAD_2_ORIGIN: OriginType = OriginType::Signed(NOT_FORUM_LEAD_2_ORIGIN_ID);
 
 pub const INVLAID_CATEGORY_ID: <Runtime as Trait>::CategoryId = 333;
 
-pub const FORUM_MODERATOR_ORIGIN_ID: <Runtime as system::Trait>::AccountId = 123;
+pub const FORUM_MODERATOR_ORIGIN_ID: <Runtime as frame_system::Trait>::AccountId = 123;
 
 pub const FORUM_MODERATOR_ORIGIN: OriginType = OriginType::Signed(FORUM_MODERATOR_ORIGIN_ID);
 
-pub const FORUM_MODERATOR_2_ORIGIN_ID: <Runtime as system::Trait>::AccountId = 124;
+pub const FORUM_MODERATOR_2_ORIGIN_ID: <Runtime as frame_system::Trait>::AccountId = 124;
 
 pub const FORUM_MODERATOR_2_ORIGIN: OriginType = OriginType::Signed(FORUM_MODERATOR_2_ORIGIN_ID);
 
@@ -224,7 +218,7 @@
 
 pub fn generate_poll(
     expiration_diff: u64,
-) -> Poll<<Runtime as pallet_timestamp::Trait>::Moment, <Runtime as system::Trait>::Hash> {
+) -> Poll<<Runtime as pallet_timestamp::Trait>::Moment, <Runtime as frame_system::Trait>::Hash> {
     Poll {
         description_hash: Runtime::calculate_hash(good_poll_description().as_slice()),
         end_time: Timestamp::now() + expiration_diff,
@@ -246,7 +240,7 @@
 pub fn generate_poll_timestamp_cases(
     index: usize,
     expiration_diff: u64,
-) -> Poll<<Runtime as pallet_timestamp::Trait>::Moment, <Runtime as system::Trait>::Hash> {
+) -> Poll<<Runtime as pallet_timestamp::Trait>::Moment, <Runtime as frame_system::Trait>::Hash> {
     let test_cases = vec![generate_poll(expiration_diff), generate_poll(1)];
     test_cases[index].clone()
 }
@@ -271,7 +265,7 @@
     if result.is_ok() {
         assert_eq!(TestForumModule::next_category_id(), category_id + 1);
         assert_eq!(
-            System::events().last().unwrap().event,
+            frame_system::events().last().unwrap().event,
             TestEvent::forum_mod(RawEvent::CategoryCreated(category_id))
         );
     }
@@ -285,7 +279,7 @@
     title: Vec<u8>,
     text: Vec<u8>,
     poll_data: Option<
-        Poll<<Runtime as pallet_timestamp::Trait>::Moment, <Runtime as system::Trait>::Hash>,
+        Poll<<Runtime as pallet_timestamp::Trait>::Moment, <Runtime as frame_system::Trait>::Hash>,
     >,
     result: DispatchResult,
 ) -> <Runtime as Trait>::ThreadId {
@@ -304,7 +298,7 @@
     if result.is_ok() {
         assert_eq!(TestForumModule::next_thread_id(), thread_id + 1);
         assert_eq!(
-            System::events().last().unwrap().event,
+            frame_system::events().last().unwrap().event,
             TestEvent::forum_mod(RawEvent::ThreadCreated(thread_id))
         );
     }
@@ -335,7 +329,7 @@
             Runtime::calculate_hash(new_title.as_slice()),
         );
         assert_eq!(
-            System::events().last().unwrap().event,
+            frame_system::events().last().unwrap().event,
             TestEvent::forum_mod(RawEvent::ThreadTitleUpdated(thread_id,))
         );
     }
@@ -369,7 +363,7 @@
             num_direct_threads - 1,
         );
         assert_eq!(
-            System::events().last().unwrap().event,
+            frame_system::events().last().unwrap().event,
             TestEvent::forum_mod(RawEvent::ThreadDeleted(thread_id))
         );
     }
@@ -399,7 +393,7 @@
             thread_id
         ),);
         assert_eq!(
-            System::events().last().unwrap().event,
+            frame_system::events().last().unwrap().event,
             TestEvent::forum_mod(RawEvent::ThreadMoved(thread_id, new_category_id))
         );
     }
@@ -425,7 +419,7 @@
     );
     if result.is_ok() {
         assert_eq!(
-            System::events().last().unwrap().event,
+            frame_system::events().last().unwrap().event,
             TestEvent::forum_mod(RawEvent::ThreadUpdated(thread_id, new_archival_status))
         );
     }
@@ -453,7 +447,7 @@
     if result.is_ok() {
         assert_eq!(TestForumModule::next_post_id(), post_id + 1);
         assert_eq!(
-            System::events().last().unwrap().event,
+            frame_system::events().last().unwrap().event,
             TestEvent::forum_mod(RawEvent::PostAdded(post_id))
         );
     };
@@ -486,7 +480,7 @@
             Runtime::calculate_hash(new_text.as_slice()),
         );
         assert_eq!(
-            System::events().last().unwrap().event,
+            frame_system::events().last().unwrap().event,
             TestEvent::forum_mod(RawEvent::PostTextUpdated(post_id))
         );
     }
@@ -551,7 +545,7 @@
             thread.poll.unwrap().poll_alternatives[index as usize].vote_count + 1
         );
         assert_eq!(
-            System::events().last().unwrap().event,
+            frame_system::events().last().unwrap().event,
             TestEvent::forum_mod(RawEvent::VoteOnPoll(thread_id, index,))
         );
     };
@@ -576,7 +570,7 @@
     );
     if result.is_ok() {
         assert_eq!(
-            System::events().last().unwrap().event,
+            frame_system::events().last().unwrap().event,
             TestEvent::forum_mod(RawEvent::CategoryUpdated(category_id, new_archival_status))
         );
     }
@@ -595,7 +589,7 @@
     if result.is_ok() {
         assert!(!<CategoryById<Runtime>>::contains_key(category_id));
         assert_eq!(
-            System::events().last().unwrap().event,
+            frame_system::events().last().unwrap().event,
             TestEvent::forum_mod(RawEvent::CategoryDeleted(category_id))
         );
     };
@@ -622,7 +616,7 @@
     if result.is_ok() {
         assert!(!<ThreadById<Runtime>>::contains_key(category_id, thread_id));
         assert_eq!(
-            System::events().last().unwrap().event,
+            frame_system::events().last().unwrap().event,
             TestEvent::forum_mod(RawEvent::ThreadModerated(thread_id, rationale))
         );
     }
@@ -652,7 +646,7 @@
     if result.is_ok() {
         assert!(!<PostById<Runtime>>::contains_key(thread_id, post_id));
         assert_eq!(
-            System::events().last().unwrap().event,
+            frame_system::events().last().unwrap().event,
             TestEvent::forum_mod(RawEvent::PostModerated(post_id, rationale))
         );
     }
@@ -682,7 +676,7 @@
             stickied_ids.clone()
         );
         assert_eq!(
-            System::events().last().unwrap().event,
+            frame_system::events().last().unwrap().event,
             TestEvent::forum_mod(RawEvent::CategoryStickyThreadUpdate(
                 category_id,
                 stickied_ids.clone(),
@@ -714,7 +708,7 @@
     );
     if result.is_ok() {
         assert_eq!(
-            System::events().last().unwrap().event,
+            frame_system::events().last().unwrap().event,
             TestEvent::forum_mod(RawEvent::PostReacted(
                 forum_user_id,
                 post_id,
@@ -749,89 +743,8 @@
             max_min_diff: 20,
         },
 
-<<<<<<< HEAD
         // data migration part
         data_migration_done: data_migration_done,
-=======
-        thread_moderation_rationale_constraint: InputValidationLengthConstraint {
-            min: 10,
-            max_min_diff: 2000,
-        },
-
-        post_moderation_rationale_constraint: InputValidationLengthConstraint {
-            min: 10,
-            max_min_diff: 2000,
-        }, // JUST GIVING UP ON ALL THIS FOR NOW BECAUSE ITS TAKING TOO LONG
-
-           // Extra genesis fields
-           //initial_forum_sudo: Some(143)
-    }
-}
-
-pub type RuntimeMap<K, V> = std::vec::Vec<(K, V)>;
-pub type RuntimeCategory = Category<
-    <Runtime as frame_system::Trait>::BlockNumber,
-    <Runtime as pallet_timestamp::Trait>::Moment,
-    <Runtime as frame_system::Trait>::AccountId,
->;
-pub type RuntimeThread = Thread<
-    <Runtime as frame_system::Trait>::BlockNumber,
-    <Runtime as pallet_timestamp::Trait>::Moment,
-    <Runtime as frame_system::Trait>::AccountId,
-    RuntimeThreadId,
->;
-pub type RuntimePost = Post<
-    <Runtime as frame_system::Trait>::BlockNumber,
-    <Runtime as pallet_timestamp::Trait>::Moment,
-    <Runtime as frame_system::Trait>::AccountId,
-    RuntimeThreadId,
-    RuntimePostId,
->;
-pub type RuntimeBlockchainTimestamp = BlockAndTime<
-    <Runtime as frame_system::Trait>::BlockNumber,
-    <Runtime as pallet_timestamp::Trait>::Moment,
->;
-
-pub type RuntimeThreadId = <Runtime as Trait>::ThreadId;
-pub type RuntimePostId = <Runtime as Trait>::PostId;
-
-pub fn genesis_config(
-    category_by_id: &RuntimeMap<CategoryId, RuntimeCategory>,
-    next_category_id: u64,
-    thread_by_id: &RuntimeMap<RuntimeThreadId, RuntimeThread>,
-    next_thread_id: u64,
-    post_by_id: &RuntimeMap<RuntimePostId, RuntimePost>,
-    next_post_id: u64,
-    forum_sudo: <Runtime as frame_system::Trait>::AccountId,
-    category_title_constraint: &InputValidationLengthConstraint,
-    category_description_constraint: &InputValidationLengthConstraint,
-    thread_title_constraint: &InputValidationLengthConstraint,
-    post_text_constraint: &InputValidationLengthConstraint,
-    thread_moderation_rationale_constraint: &InputValidationLengthConstraint,
-    post_moderation_rationale_constraint: &InputValidationLengthConstraint,
-) -> GenesisConfig<Runtime> {
-    GenesisConfig::<Runtime> {
-        category_by_id: category_by_id.clone(),
-        next_category_id,
-        thread_by_id: thread_by_id.clone(),
-        next_thread_id,
-        post_by_id: post_by_id.clone(),
-        next_post_id,
-        forum_sudo,
-        category_title_constraint: category_title_constraint.clone(),
-        category_description_constraint: category_description_constraint.clone(),
-        thread_title_constraint: thread_title_constraint.clone(),
-        post_text_constraint: post_text_constraint.clone(),
-        thread_moderation_rationale_constraint: thread_moderation_rationale_constraint.clone(),
-        post_moderation_rationale_constraint: post_moderation_rationale_constraint.clone(),
-    }
-}
-
-// MockForumUserRegistry
-pub fn default_mock_forum_user_registry_genesis_config() -> registry::GenesisConfig<Runtime> {
-    registry::GenesisConfig::<Runtime> {
-        forum_user_by_id: vec![],
->>>>>>> 92d36ab4
     }
 }
 
@@ -848,7 +761,6 @@
     t.into()
 }
 
-<<<<<<< HEAD
 pub fn with_test_externalities<R, F: FnOnce() -> R>(f: F) -> R {
     let default_genesis_config = default_genesis_config();
     /*
@@ -867,21 +779,18 @@
 // Recommendation from Parity on testing on_finalize
 // https://substrate.dev/docs/en/next/development/module/tests
 pub fn run_to_block(n: u64) {
-    while System::block_number() < n {
-        <System as OnFinalize<u64>>::on_finalize(System::block_number());
-        <TestForumModule as OnFinalize<u64>>::on_finalize(System::block_number());
-        System::set_block_number(System::block_number() + 1);
-        <System as OnInitialize<u64>>::on_initialize(System::block_number());
-        <TestForumModule as OnInitialize<u64>>::on_initialize(System::block_number());
-    }
-}
-
-pub type System = system::Module<Runtime>;
+    while frame_system::block_number() < n {
+        <frame_system as OnFinalize<u64>>::on_finalize(frame_system::block_number());
+        <TestForumModule as OnFinalize<u64>>::on_finalize(frame_system::block_number());
+        frame_system::set_block_number(frame_system::block_number() + 1);
+        <frame_system as OnInitialize<u64>>::on_initialize(frame_system::block_number());
+        <TestForumModule as OnInitialize<u64>>::on_initialize(frame_system::block_number());
+    }
+}
+
+pub type frame_system = frame_system::Module<Runtime>;
 
 pub type Timestamp = pallet_timestamp::Module<Runtime>;
-=======
-// pub type System = frame_system::Module<Runtime>;
->>>>>>> 92d36ab4
 
 /// Export forum module on a test runtime
 pub type TestForumModule = Module<Runtime>;