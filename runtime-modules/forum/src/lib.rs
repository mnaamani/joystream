// Ensure we're `no_std` when compiling for Wasm.
#![cfg_attr(not(feature = "std"), no_std)]
#![allow(clippy::type_complexity)]

#[cfg(feature = "std")]
pub use serde::{Deserialize, Serialize};

use codec::{Codec, Decode, Encode};
pub use frame_support::dispatch::DispatchResult;
use frame_support::weights::Weight;
use frame_support::{
    decl_error, decl_event, decl_module, decl_storage, ensure, traits::Get, Parameter,
};
use frame_system::ensure_signed;
use sp_arithmetic::traits::{BaseArithmetic, One};
pub use sp_io::storage::clear_prefix;
use sp_runtime::traits::{MaybeSerialize, Member};
use sp_runtime::SaturatedConversion;
use sp_std::prelude::*;

use common::origin::MemberOriginValidator;
use common::working_group::WorkingGroupIntegration;

mod mock;
mod tests;

mod benchmarking;

/// Moderator ID alias for the actor of the system.
pub type ModeratorId<T> = common::ActorId<T>;

<<<<<<< HEAD
/// Forum user ID alias for the member of the system.
pub type ForumUserId<T> = common::MemberId<T>;

pub trait Trait: frame_system::Trait + pallet_timestamp::Trait + common::Trait {
    type Event: From<Event<Self>> + Into<<Self as frame_system::Trait>::Event>;
=======
type WeightInfoForum<T> = <T as Trait>::WeightInfo;

/// pallet_forum WeightInfo.
/// Note: This was auto generated through the benchmark CLI using the `--weight-trait` flag
pub trait WeightInfo {
    fn create_category(i: u32, j: u32, k: u32) -> Weight;
    fn update_category_membership_of_moderator_new() -> Weight;
    fn update_category_membership_of_moderator_old() -> Weight;
    fn update_category_archival_status_lead(i: u32) -> Weight;
    fn update_category_archival_status_moderator(i: u32) -> Weight;
    fn delete_category_lead(i: u32) -> Weight;
    fn delete_category_moderator(i: u32) -> Weight;
    fn create_thread(i: u32, j: u32, k: u32, z: u32) -> Weight;
    fn edit_thread_title(i: u32, j: u32) -> Weight;
    fn update_thread_archival_status_lead(i: u32) -> Weight;
    fn update_thread_archival_status_moderator(i: u32) -> Weight;
    fn delete_thread_lead(i: u32) -> Weight;
    fn delete_thread_moderator(i: u32) -> Weight;
    fn move_thread_to_category_lead(i: u32) -> Weight;
    fn move_thread_to_category_moderator(i: u32) -> Weight;
    fn vote_on_poll(i: u32, j: u32) -> Weight;
    fn moderate_thread_lead(i: u32, j: u32, k: u32) -> Weight;
    fn moderate_thread_moderator(i: u32, j: u32, k: u32) -> Weight;
    fn add_post(i: u32, j: u32) -> Weight;
    fn react_post(i: u32) -> Weight;
    fn edit_post_text(i: u32, j: u32) -> Weight;
    fn moderate_post_lead(i: u32, j: u32) -> Weight;
    fn moderate_post_moderator(i: u32, j: u32) -> Weight;
    fn set_stickied_threads_lead(i: u32, j: u32) -> Weight;
    fn set_stickied_threads_moderator(i: u32, j: u32) -> Weight;
}

pub trait Trait: frame_system::Trait + pallet_timestamp::Trait + common::Trait {
    type Event: From<Event<Self>> + Into<<Self as frame_system::Trait>::Event>;
    type ForumUserId: Parameter
        + Member
        + BaseArithmetic
        + Codec
        + Default
        + Copy
        + MaybeSerialize
        + PartialEq
        + From<u64>
        + Into<u64>;
>>>>>>> 54db1402

    type CategoryId: Parameter
        + Member
        + BaseArithmetic
        + Codec
        + Default
        + Copy
        + MaybeSerialize
        + PartialEq
        + From<u64>
        + Into<u64>;

    type ThreadId: Parameter
        + Member
        + BaseArithmetic
        + Codec
        + Default
        + Copy
        + MaybeSerialize
        + PartialEq
        + From<u64>
        + Into<u64>;

    type PostId: Parameter
        + Member
        + BaseArithmetic
        + Codec
        + Default
        + Copy
        + MaybeSerialize
        + PartialEq
        + From<u64>
        + Into<u64>;

    type PostReactionId: Parameter
        + Member
        + BaseArithmetic
        + Codec
        + Default
        + Copy
        + MaybeSerialize
        + PartialEq
        + From<u64>
        + Into<u64>;

    type MaxCategoryDepth: Get<u64>;
    type MapLimits: StorageLimits;

    /// Weight information for extrinsics in this pallet.
    type WeightInfo: WeightInfo;

    /// Working group pallet integration.
    type WorkingGroup: WorkingGroupIntegration<Self>;

    /// Validates member id and origin combination
    type MemberOriginValidator: MemberOriginValidator<
        Self::Origin,
        common::MemberId<Self>,
        Self::AccountId,
    >;

    fn calculate_hash(text: &[u8]) -> Self::Hash;
}

/// Upper bounds for storage maps and double maps. Needed to prevent potential block exhaustion during deletion, etc.
/// MaxSubcategories, MaxThreadsInCategory, and MaxPostsInThread should be reasonably small because when the category is deleted
/// all of it's subcategories with their threads and posts will be iterated over and deleted.
pub trait StorageLimits {
    /// Maximum direct subcategories in a category
    type MaxSubcategories: Get<u64>;

    /// Maximum direct threads in a category
    type MaxThreadsInCategory: Get<u64>;

    /// Maximum posts in a thread
    type MaxPostsInThread: Get<u64>;

    /// Maximum moderator count for a single category
    type MaxModeratorsForCategory: Get<u64>;

    /// Maximum total of all existing categories
    type MaxCategories: Get<u64>;

    /// Maximum number of poll alternatives
    type MaxPollAlternativesNumber: Get<u64>;
}

/// Represents all poll alternatives and vote count for each one
#[cfg_attr(feature = "std", derive(Serialize, Deserialize))]
#[derive(Encode, Decode, Clone, PartialEq, Eq, Debug)]
pub struct PollAlternative<Hash> {
    /// hash of alternative description
    pub alternative_text_hash: Hash,

    /// Vote count for the alternative
    pub vote_count: u32,
}

/// Represents a poll
#[cfg_attr(feature = "std", derive(Serialize, Deserialize))]
#[derive(Encode, Decode, Clone, PartialEq, Eq, Debug)]
pub struct Poll<Timestamp, Hash> {
    /// hash of description
    pub description_hash: Hash,

    /// pallet_timestamp of poll end
    pub end_time: Timestamp,

    /// Alternative description and count
    pub poll_alternatives: Vec<PollAlternative<Hash>>,
}

/// Represents a thread post
#[cfg_attr(feature = "std", derive(Serialize, Deserialize))]
#[derive(Encode, Decode, Default, Clone, PartialEq, Eq, Debug)]
pub struct Post<ForumUserId, ThreadId, Hash> {
    /// Id of thread to which this post corresponds.
    pub thread_id: ThreadId,

    /// Hash of current text
    pub text_hash: Hash,

    /// Author of post.
    pub author_id: ForumUserId,
}

/// Represents a thread
#[cfg_attr(feature = "std", derive(Serialize, Deserialize))]
#[derive(Encode, Decode, Default, Clone, PartialEq, Debug, Eq)]
pub struct Thread<ForumUserId, CategoryId, Moment, Hash> {
    /// Title hash
    pub title_hash: Hash,

    /// Category in which this thread lives
    pub category_id: CategoryId,

    /// Author of post.
    pub author_id: ForumUserId,

    /// Whether thread is archived.
    pub archived: bool,

    /// poll description.
    pub poll: Option<Poll<Moment, Hash>>,

    // Number of posts in thread, needed for map limit checks
    pub num_direct_posts: u32,
}

/// Represents a category
#[cfg_attr(feature = "std", derive(Serialize, Deserialize))]
#[derive(Encode, Decode, Default, Clone, PartialEq, Eq, Debug)]
pub struct Category<CategoryId, ThreadId, Hash> {
    /// Title
    pub title_hash: Hash,

    /// Description
    pub description_hash: Hash,

    /// Whether category is archived.
    pub archived: bool,

    /// Number of subcategories, needed for emptiness checks when trying to delete category
    pub num_direct_subcategories: u32,

    // Number of threads in category, needed for emptiness checks when trying to delete category
    pub num_direct_threads: u32,

    pub num_direct_moderators: u32,

    /// Parent category, if child of another category, otherwise this category is a root category
    pub parent_category_id: Option<CategoryId>,

    /// Sticky threads list
    pub sticky_thread_ids: Vec<ThreadId>,
}

#[derive(Encode, Decode, Clone, PartialEq, Eq)]
pub enum PrivilegedActor<T: Trait> {
    Lead,
    Moderator(ModeratorId<T>),
}

impl<T: Trait> core::fmt::Debug for PrivilegedActor<T> {
    fn fmt(&self, formatter: &mut core::fmt::Formatter<'_>) -> core::fmt::Result {
        match self {
            PrivilegedActor::Lead => write!(formatter, "PrivilegedActor {{ Lead }}"),
            PrivilegedActor::Moderator(moderator_id) => {
                write!(formatter, "PrivilegedActor {{ {:?} }}", moderator_id)
            }
        }
    }
}

/// Represents a sequence of categories which have child-parent relatioonship
/// where last element is final ancestor, or root, in the context of the category tree.
type CategoryTreePath<CategoryId, ThreadId, Hash> =
    Vec<(CategoryId, Category<CategoryId, ThreadId, Hash>)>;

// TODO: remove when this issue is solved https://github.com/rust-lang/rust-clippy/issues/3381
// temporary type for functions argument
type CategoryTreePathArg<CategoryId, ThreadId, Hash> =
    [(CategoryId, Category<CategoryId, ThreadId, Hash>)];

decl_error! {
    /// Forum predefined errors
    pub enum Error for Module<T: Trait> {
        /// Origin doesn't correspond to any lead account
        OriginNotForumLead,

        /// Forum user id not match its account.
        ForumUserIdNotMatchAccount,

        /// Moderator id not match its account.
        ModeratorIdNotMatchAccount,

        // Errors about thread.

        /// Thread not authored by the given user.
        AccountDoesNotMatchThreadAuthor,

        /// Thread does not exist
        ThreadDoesNotExist,

        /// Moderator can't moderate category containing thread.
        ModeratorModerateOriginCategory,

        /// Moderator can't moderate destination category.
        ModeratorModerateDestinationCategory,

        /// Origin is the same as the destination.
        ThreadMoveInvalid,

        /// Thread not being updated.
        ThreadNotBeingUpdated,

        /// Thread is immutable, i.e. archived.
        ThreadImmutable,

        // Errors about post.

        /// Post does not exist.
        PostDoesNotExist,

        /// Account does not match post author.
        AccountDoesNotMatchPostAuthor,

        // Errors about category.

        /// Category not being updated.
        CategoryNotBeingUpdated,

        /// Ancestor category immutable, i.e. deleted or archived
        AncestorCategoryImmutable,

        /// Maximum valid category depth exceeded.
        MaxValidCategoryDepthExceeded,

        /// Category does not exist.
        CategoryDoesNotExist,

        /// Provided moderator is not given category moderator
        CategoryModeratorDoesNotExist,

        /// Category still contains some threads.
        CategoryNotEmptyThreads,

        /// Category still contains some subcategories.
        CategoryNotEmptyCategories,

        /// No permissions to delete category.
        ModeratorCantDeleteCategory,

        /// No permissions to update category.
        ModeratorCantUpdateCategory,

        // Errors about poll.

        /// Poll items number too short.
        PollAlternativesTooShort,

        /// Poll not exist.
        PollNotExist,

        /// Poll date setting is wrong.
        PollTimeSetting,

        /// Poll data committed is wrong.
        PollData,

        /// Poll data committed after poll expired.
        PollCommitExpired,

        // Error data migration

        /// data migration not done yet.
        DataMigrationNotDone,

        // Error for limited size

        /// Maximum size of storage map exceeded
        MapSizeLimit,
    }
}

decl_storage! {
    trait Store for Module<T: Trait> as Forum_1_1 {
        /// Map category identifier to corresponding category.
        pub CategoryById get(fn category_by_id) config(): map hasher(blake2_128_concat) T::CategoryId => Category<T::CategoryId, T::ThreadId, T::Hash>;

        /// Category identifier value to be used for the next Category created.
        pub NextCategoryId get(fn next_category_id) config(): T::CategoryId;

        /// Counter for all existing categories.
        pub CategoryCounter get(fn category_counter) config(): T::CategoryId;

        /// Map thread identifier to corresponding thread.
        pub ThreadById get(fn thread_by_id) config(): double_map hasher(blake2_128_concat)
            T::CategoryId, hasher(blake2_128_concat) T::ThreadId =>
                Thread<ForumUserId<T>, T::CategoryId, T::Moment, T::Hash>;

        /// Thread identifier value to be used for next Thread in threadById.
        pub NextThreadId get(fn next_thread_id) config(): T::ThreadId;

        /// Map post identifier to corresponding post.
        pub PostById get(fn post_by_id) config(): double_map  hasher(blake2_128_concat) T::ThreadId,
            hasher(blake2_128_concat) T::PostId => Post<ForumUserId<T>, T::ThreadId, T::Hash>;

        /// Post identifier value to be used for for next post created.
        pub NextPostId get(fn next_post_id) config(): T::PostId;

        /// Moderator set for each Category
        pub CategoryByModerator get(fn category_by_moderator) config(): double_map
            hasher(blake2_128_concat) T::CategoryId, hasher(blake2_128_concat) ModeratorId<T> => ();

        /// If data migration is done, set as configible for unit test purpose
        pub DataMigrationDone get(fn data_migration_done) config(): bool;
    }
}

decl_event!(
    pub enum Event<T>
    where
        <T as Trait>::CategoryId,
        ModeratorId = ModeratorId<T>,
        <T as Trait>::ThreadId,
        <T as Trait>::PostId,
        ForumUserId = ForumUserId<T>,
        <T as Trait>::PostReactionId,
    {
        /// A category was introduced
        CategoryCreated(CategoryId),

        /// A category with given id was updated.
        /// The second argument reflects the new archival status of the category.
        CategoryUpdated(CategoryId, bool),

        // A category was deleted
        CategoryDeleted(CategoryId),

        /// A thread with given id was created.
        ThreadCreated(ThreadId),

        /// A thread with given id was moderated.
        ThreadModerated(ThreadId, Vec<u8>),

        /// A thread with given id was updated.
        /// The second argument reflects the new archival status of the thread.
        ThreadUpdated(ThreadId, bool),

        /// A thread with given id was moderated.
        ThreadTitleUpdated(ThreadId),

        /// A thread was deleted.
        ThreadDeleted(ThreadId),

        /// A thread was moved to new category
        ThreadMoved(ThreadId, CategoryId),

        /// Post with given id was created.
        PostAdded(PostId),

        /// Post with givne id was moderated.
        PostModerated(PostId, Vec<u8>),

        /// Post with given id had its text updated.
        /// The second argument reflects the number of total edits when the text update occurs.
        PostTextUpdated(PostId),

        /// Thumb up post
        PostReacted(ForumUserId, PostId, PostReactionId),

        /// Vote on poll
        VoteOnPoll(ThreadId, u32),

        /// Sticky thread updated for category
        CategoryStickyThreadUpdate(CategoryId, Vec<ThreadId>),

        /// An moderator ability to moderate a category and its subcategories updated
        CategoryMembershipOfModeratorUpdated(ModeratorId, CategoryId, bool),
    }
);

decl_module! {
    pub struct Module<T: Trait> for enum Call where origin: T::Origin {

        /// Predefined errors
        type Error = Error<T>;

        fn deposit_event() = default;

        /// Enable a moderator can moderate a category and its sub categories.
        ///
        /// <weight>
        ///
        /// ## Weight
        /// `O (1)`
        /// - DB:
        ///    - O(1) doesn't depend on the state or parameters
        /// # </weight>
        #[weight = WeightInfoForum::<T>::update_category_membership_of_moderator_new()
            .max(WeightInfoForum::<T>::update_category_membership_of_moderator_old())]
        fn update_category_membership_of_moderator(origin, moderator_id: ModeratorId<T>, category_id: T::CategoryId, new_value: bool) -> DispatchResult {
            // Ensure data migration is done
            Self::ensure_data_migration_done()?;
            clear_prefix(b"Forum ForumUserById");

            let account_id = ensure_signed(origin)?;

            Self::ensure_can_update_category_membership_of_moderator(account_id, &category_id, &moderator_id, new_value)?;

            //
            // == MUTATION SAFE ==
            //

            if new_value {
                <CategoryByModerator<T>>::insert(category_id, moderator_id, ());

                <CategoryById<T>>::mutate(category_id, |category| category.num_direct_moderators += 1);
            } else {
                <CategoryByModerator<T>>::remove(category_id, moderator_id);

                <CategoryById<T>>::mutate(category_id, |category| category.num_direct_moderators -= 1);
            }

            // Generate event
            Self::deposit_event(RawEvent::CategoryMembershipOfModeratorUpdated(moderator_id, category_id, new_value));

            Ok(())
        }

        /// Add a new category.
        ///
        /// <weight>
        ///
        /// ## Weight
        /// `O (W + V + X)` where:
        /// - `W` is the category depth
        /// - `V` is the length of the category title.
        /// - `X` is the length of the category description.
        /// - DB:
        ///    - O(W)
        /// # </weight>
        #[weight = WeightInfoForum::<T>::create_category(
            T::MaxCategoryDepth::get() as u32,
            title.len().saturated_into(),
            description.len().saturated_into()
        )]
        fn create_category(origin, parent_category_id: Option<T::CategoryId>, title: Vec<u8>, description: Vec<u8>) -> DispatchResult {
            // Ensure data migration is done
            Self::ensure_data_migration_done()?;

            let account_id = ensure_signed(origin)?;

            Self::ensure_can_create_category(account_id, &parent_category_id)?;

            //
            // == MUTATION SAFE ==
            //

            // Get next category id
            let next_category_id = <NextCategoryId<T>>::get();

            // Create new category
            let new_category = Category {
                title_hash: T::calculate_hash(title.as_slice()),
                description_hash: T::calculate_hash(description.as_slice()),
                archived: false,
                num_direct_subcategories: 0,
                num_direct_threads: 0,
                num_direct_moderators: 0,
                parent_category_id,
                sticky_thread_ids: vec![],
            };

            // Insert category in map
            <CategoryById<T>>::mutate(next_category_id, |value| *value = new_category);

            // Update other next category id
            <NextCategoryId<T>>::mutate(|value| *value += One::one());

            // Update total category count
            <CategoryCounter<T>>::mutate(|value| *value += One::one());

            // If not root, increase parent's subcategories counter
            if let Some(tmp_parent_category_id) = parent_category_id {
                <CategoryById<T>>::mutate(tmp_parent_category_id, |c| {
                    c.num_direct_subcategories += 1;
                });
            }

            // Generate event
            Self::deposit_event(RawEvent::CategoryCreated(next_category_id));

            Ok(())
        }

        /// Update archival status
        ///
        /// <weight>
        ///
        /// ## Weight
        /// `O (W)` where:
        /// - `W` is the category depth
        /// - DB:
        ///    - O(W)
        /// # </weight>
        #[weight = WeightInfoForum::<T>::update_category_archival_status_lead(
            T::MaxCategoryDepth::get() as u32,
        ).max(WeightInfoForum::<T>::update_category_archival_status_moderator(
            T::MaxCategoryDepth::get() as u32,
        ))]
        fn update_category_archival_status(origin, actor: PrivilegedActor<T>, category_id: T::CategoryId, new_archival_status: bool) -> DispatchResult {
            // Ensure data migration is done
            Self::ensure_data_migration_done()?;

            let account_id = ensure_signed(origin)?;

            // Ensure actor can update category
            let category = Self::ensure_can_moderate_category(account_id, &actor, &category_id)?;

            // No change, invalid transaction
            if new_archival_status == category.archived {
                return Err(Error::<T>::CategoryNotBeingUpdated.into())
            }

            //
            // == MUTATION SAFE ==
            //

            // Mutate category, and set possible new change parameters
            <CategoryById<T>>::mutate(category_id, |c| c.archived = new_archival_status);

            // Generate event
            Self::deposit_event(RawEvent::CategoryUpdated(category_id, new_archival_status));

            Ok(())
        }

        /// Delete category
        ///
        /// <weight>
        ///
        /// ## Weight
        /// `O (W)` where:
        /// - `W` is the category depth
        /// - DB:
        ///    - O(W)
        /// # </weight>
        #[weight = WeightInfoForum::<T>::delete_category_lead(
            T::MaxCategoryDepth::get() as u32,
        ).max(WeightInfoForum::<T>::delete_category_moderator(
            T::MaxCategoryDepth::get() as u32,
        ))]
        fn delete_category(origin, actor: PrivilegedActor<T>, category_id: T::CategoryId) -> DispatchResult {
            // Ensure data migration is done
            Self::ensure_data_migration_done()?;

            let account_id = ensure_signed(origin)?;

            let category = Self::ensure_can_delete_category(account_id, &actor, &category_id)?;

            //
            // == MUTATION SAFE ==
            //

            // Delete category
            <CategoryById<T>>::remove(category_id);
            if let Some(parent_category_id) = category.parent_category_id {
                <CategoryById<T>>::mutate(parent_category_id, |tmp_category| tmp_category.num_direct_subcategories -= 1);
            }

            // Update total category count
            <CategoryCounter<T>>::mutate(|value| *value -= One::one());

            // Store the event
            Self::deposit_event(RawEvent::CategoryDeleted(category_id));

            Ok(())
        }

        /// Create new thread in category with poll
        ///
        /// <weight>
        ///
        /// ## Weight
        /// `O (W + V + X + Y)` where:
        /// - `W` is the category depth
        /// - `V` is the length of the thread title.
        /// - `X` is the length of the thread text.
        /// - `Y` is the number of poll alternatives.
        /// - DB:
        ///    - O(W)
        /// # </weight>
        #[weight = WeightInfoForum::<T>::create_thread(
            T::MaxCategoryDepth::get() as u32,
            title.len().saturated_into(),
            text.len().saturated_into(),
            poll.as_ref()
                .map(|poll| poll.poll_alternatives.len().saturated_into())
                .unwrap_or_default(),
        )]
        fn create_thread(
            origin,
            forum_user_id: ForumUserId<T>,
            category_id: T::CategoryId,
            title: Vec<u8>,
            text: Vec<u8>,
            poll: Option<Poll<T::Moment, T::Hash>>,
        ) -> DispatchResult {
            // Ensure data migration is done
            Self::ensure_data_migration_done()?;

            let account_id = ensure_signed(origin)?;

            Self::ensure_can_create_thread(account_id, &forum_user_id, &category_id)?;

            // Ensure poll is valid
            if let Some(ref data) = poll {
                // Check all poll alternatives
                Self::ensure_poll_alternatives_length_is_valid(&data.poll_alternatives)?;

                // Check poll self information
                Self::ensure_poll_is_valid(data)?;
            }

            //
            // == MUTATION SAFE ==
            //

            // Create and add new thread
            let new_thread_id = <NextThreadId<T>>::get();

            // Add inital post to thread
            let _ = Self::add_new_post(new_thread_id, &text, forum_user_id);

            // Build a new thread
            let new_thread = Thread {
                category_id,
                title_hash: T::calculate_hash(&title),
                author_id: forum_user_id,
                archived: false,
                poll,
                num_direct_posts: 1,
            };

            // Store thread
            <ThreadById<T>>::mutate(category_id, new_thread_id, |value| {
                *value = new_thread.clone()
            });

            // Update next thread id
            <NextThreadId<T>>::mutate(|n| *n += One::one());

            // Update category's thread counter
            <CategoryById<T>>::mutate(category_id, |c| c.num_direct_threads += 1);

            // Generate event
            Self::deposit_event(RawEvent::ThreadCreated(new_thread_id));

            Ok(())
        }

<<<<<<< HEAD
        #[weight = 10_000_000] // TODO: adjust weight
        fn edit_thread_title(origin, forum_user_id: ForumUserId<T>, category_id: T::CategoryId, thread_id: T::ThreadId, new_title: Vec<u8>) -> DispatchResult {
=======
        /// Edit thread title
        ///
        /// <weight>
        ///
        /// ## Weight
        /// `O (W + V)` where:
        /// - `W` is the category depth
        /// - `V` is the length of the thread title.
        /// - DB:
        ///    - O(W)
        /// # </weight>
        #[weight = WeightInfoForum::<T>::edit_thread_title(
            T::MaxCategoryDepth::get() as u32,
            new_title.len().saturated_into(),
        )]
        fn edit_thread_title(origin, forum_user_id: T::ForumUserId, category_id: T::CategoryId, thread_id: T::ThreadId, new_title: Vec<u8>) -> DispatchResult {
>>>>>>> 54db1402
            // Ensure data migration is done
            Self::ensure_data_migration_done()?;

            let account_id = ensure_signed(origin)?;

            let thread = Self::ensure_can_edit_thread_title(account_id, &category_id, &thread_id, &forum_user_id)?;

            //
            // == MUTATION SAFE ==
            //

            // Update thread title
            let title_hash = T::calculate_hash(&new_title);
            <ThreadById<T>>::mutate(thread.category_id, thread_id, |thread| thread.title_hash = title_hash);

            // Store the event
            Self::deposit_event(RawEvent::ThreadTitleUpdated(thread_id));

            Ok(())
        }

        /// Update thread archival status
        ///
        /// <weight>
        ///
        /// ## Weight
        /// `O (W)` where:
        /// - `W` is the category depth
        /// - DB:
        ///    - O(W)
        /// # </weight>
        #[weight = WeightInfoForum::<T>::update_thread_archival_status_lead(
            T::MaxCategoryDepth::get() as u32,
        ).max(WeightInfoForum::<T>::update_thread_archival_status_moderator(
            T::MaxCategoryDepth::get() as u32,
        ))]
        fn update_thread_archival_status(origin, actor: PrivilegedActor<T>, category_id: T::CategoryId, thread_id: T::ThreadId, new_archival_status: bool) -> DispatchResult {
            // Ensure data migration is done
            Self::ensure_data_migration_done()?;

            let account_id = ensure_signed(origin)?;

            // Ensure actor can update category
            let (_, thread) = Self::ensure_can_update_thread_archival_status(account_id, &actor, &category_id, &thread_id)?;

            // No change, invalid transaction
            if new_archival_status == thread.archived {
                return Err(Error::<T>::ThreadNotBeingUpdated.into());
            }

            //
            // == MUTATION SAFE ==
            //

            // Mutate thread, and set possible new change parameters
            <ThreadById<T>>::mutate(thread.category_id, thread_id, |c| c.archived = new_archival_status);

            // Generate event
            Self::deposit_event(RawEvent::ThreadUpdated(thread_id, new_archival_status));

            Ok(())
        }

        /// Delete thread
        ///
        /// <weight>
        ///
        /// ## Weight
        /// `O (W)` where:
        /// - `W` is the category depth
        /// - DB:
        ///    - O(W)
        /// # </weight>
        #[weight = WeightInfoForum::<T>::delete_thread_lead(
            T::MaxCategoryDepth::get() as u32,
        ).max(WeightInfoForum::<T>::delete_thread_moderator(
            T::MaxCategoryDepth::get() as u32,
        ))]
        fn delete_thread(origin, actor: PrivilegedActor<T>, category_id: T::CategoryId, thread_id: T::ThreadId) -> DispatchResult {
            // Ensure data migration is done
            Self::ensure_data_migration_done()?;

            let account_id = ensure_signed(origin)?;

            let thread = Self::ensure_can_moderate_thread(account_id, &actor, &category_id, &thread_id)?;

            //
            // == MUTATION SAFE ==
            //

            // Delete thread
            Self::delete_thread_inner(thread.category_id, thread_id);

            // Store the event
            Self::deposit_event(RawEvent::ThreadDeleted(thread_id));

            Ok(())
        }

        /// Move thread to another category
        ///
        /// <weight>
        ///
        /// ## Weight
        /// `O (W)` where:
        /// - `W` is the category depth
        /// - DB:
        ///    - O(W)
        /// # </weight>
        #[weight = WeightInfoForum::<T>::move_thread_to_category_lead(
            T::MaxCategoryDepth::get() as u32,
        ).max(WeightInfoForum::<T>::move_thread_to_category_moderator(
            T::MaxCategoryDepth::get() as u32,
        ))]
        fn move_thread_to_category(origin, actor: PrivilegedActor<T>, category_id: T::CategoryId, thread_id: T::ThreadId, new_category_id: T::CategoryId) -> DispatchResult {
            // Ensure data migration is done
            Self::ensure_data_migration_done()?;

            let account_id = ensure_signed(origin)?;

            // Make sure moderator move between selected categories
            let thread = Self::ensure_can_move_thread(account_id, &actor, &category_id, &thread_id, &new_category_id)?;

            //
            // == MUTATION SAFE ==
            //

            <ThreadById<T>>::remove(thread.category_id, thread_id);
            <ThreadById<T>>::insert(new_category_id, thread_id, thread.clone());
            <CategoryById<T>>::mutate(thread.category_id, |category| category.num_direct_threads -= 1);
            <CategoryById<T>>::mutate(new_category_id, |category| category.num_direct_threads += 1);

            // Store the event
            Self::deposit_event(RawEvent::ThreadMoved(thread_id, new_category_id));

            Ok(())
        }

<<<<<<< HEAD
        /// submit a poll
        #[weight = 10_000_000] // TODO: adjust weight
        fn vote_on_poll(origin, forum_user_id: ForumUserId<T>, category_id: T::CategoryId, thread_id: T::ThreadId, index: u32) -> DispatchResult {
=======
        /// Submit a poll
        ///
        /// <weight>
        ///
        /// ## Weight
        /// `O (W + V)` where:
        /// - `W` is the category depth,
        /// - `V` is the number of poll alternatives.
        /// - DB:
        ///    - O(W)
        /// # </weight>
        #[weight = WeightInfoForum::<T>::vote_on_poll(
            T::MaxCategoryDepth::get() as u32,
            <T::MapLimits as StorageLimits>::MaxPollAlternativesNumber::get() as u32
        )]
        fn vote_on_poll(origin, forum_user_id: T::ForumUserId, category_id: T::CategoryId, thread_id: T::ThreadId, index: u32) -> DispatchResult {
>>>>>>> 54db1402
            // Ensure data migration is done
            Self::ensure_data_migration_done()?;

            let account_id = ensure_signed(origin)?;

            // get forum user id.
            Self::ensure_is_forum_user(account_id, &forum_user_id)?;

            // Get thread
            let (_, thread) = Self::ensure_thread_is_mutable(&category_id, &thread_id)?;

            let category_id = thread.category_id;

            // Make sure poll exist
            let poll = Self::ensure_vote_is_valid(thread, index)?;

            //
            // == MUTATION SAFE ==
            //

            // Store new poll alternative statistics
            let new_poll_alternatives: Vec<PollAlternative<T::Hash>> = poll.poll_alternatives
                .iter()
                .enumerate()
                .map(|(old_index, old_value)| if index as usize == old_index
                    { PollAlternative {
                        alternative_text_hash: old_value.alternative_text_hash,
                        vote_count: old_value.vote_count + 1,
                    }
                    } else {
                        old_value.clone()
                    })
                .collect();

            Self::ensure_poll_alternatives_length_is_valid(&new_poll_alternatives)?;

            // Update thread with one object
            <ThreadById<T>>::mutate(category_id, thread_id, |value| {
                *value = Thread {
                    poll: Some( Poll {
                        poll_alternatives: new_poll_alternatives,
                        ..poll
                    }),
                    ..(value.clone())
                }
            });

            // Store the event
            Self::deposit_event(RawEvent::VoteOnPoll(thread_id, index));

            Ok(())
        }

        /// Moderate thread
        ///
        /// <weight>
        ///
        /// ## Weight
        /// `O (W + V + X)` where:
        /// - `W` is the category depth,
        /// - `V` is the number of thread posts,
        /// - `X` is the length of the rationale
        /// - DB:
        ///    - O(W + V)
        /// # </weight>
        #[weight = WeightInfoForum::<T>::moderate_thread_lead(
            T::MaxCategoryDepth::get() as u32,
            <T::MapLimits as StorageLimits>::MaxPostsInThread::get() as u32,
            rationale.len().saturated_into(),
        ).max(
            WeightInfoForum::<T>::moderate_thread_moderator(
                T::MaxCategoryDepth::get() as u32,
                <T::MapLimits as StorageLimits>::MaxPostsInThread::get() as u32,
                rationale.len().saturated_into(),
            )
        )]
        fn moderate_thread(origin, actor: PrivilegedActor<T>, category_id: T::CategoryId, thread_id: T::ThreadId, rationale: Vec<u8>) -> DispatchResult {
            // Ensure data migration is done
            Self::ensure_data_migration_done()?;

            let account_id = ensure_signed(origin)?;

            // Ensure actor is allowed to moderate post
            let thread = Self::ensure_can_moderate_thread(account_id, &actor, &category_id, &thread_id)?;

            //
            // == MUTATION SAFE ==
            //

            // Delete thread
            Self::delete_thread_inner(thread.category_id, thread_id);

            // Generate event
            Self::deposit_event(RawEvent::ThreadModerated(thread_id, rationale));

            Ok(())
        }

        /// Add post
<<<<<<< HEAD
        #[weight = 10_000_000] // TODO: adjust weight
        fn add_post(origin, forum_user_id: ForumUserId<T>, category_id: T::CategoryId, thread_id: T::ThreadId, text: Vec<u8>) -> DispatchResult {
=======
        ///
        /// <weight>
        ///
        /// ## Weight
        /// `O (W + V)` where:
        /// - `W` is the category depth,
        /// - `V` is the length of the text
        /// - DB:
        ///    - O(W)
        /// # </weight>
        #[weight = WeightInfoForum::<T>::add_post(
            T::MaxCategoryDepth::get() as u32,
            text.len().saturated_into(),
        )]
        fn add_post(origin, forum_user_id: T::ForumUserId, category_id: T::CategoryId, thread_id: T::ThreadId, text: Vec<u8>) -> DispatchResult {
>>>>>>> 54db1402
            // Ensure data migration is done
            Self::ensure_data_migration_done()?;

            let account_id = ensure_signed(origin)?;

            // Make sure thread exists and is mutable
            let (_, thread) = Self::ensure_can_add_post(account_id, &forum_user_id, &category_id, &thread_id)?;

            // Ensure map limits are not reached
            Self::ensure_map_limits::<<<T>::MapLimits as StorageLimits>::MaxPostsInThread>(
                thread.num_direct_posts as u64,
            )?;

            //
            // == MUTATION SAFE ==
            //

            // Add new post
            let (post_id, _) = Self::add_new_post(thread_id, text.as_slice(), forum_user_id);

            // Update thread's post counter
            <ThreadById<T>>::mutate(thread.category_id, thread_id, |c| c.num_direct_posts += 1);

            // Generate event
            Self::deposit_event(RawEvent::PostAdded(post_id));

            Ok(())
        }

<<<<<<< HEAD
        /// like or unlike a post.
        #[weight = 10_000_000] // TODO: adjust weight
        fn react_post(origin, forum_user_id: ForumUserId<T>, category_id: T::CategoryId, thread_id: T::ThreadId, post_id: T::PostId, react: T::PostReactionId) -> DispatchResult {
=======
        /// Like or unlike a post.
        ///
        /// <weight>
        ///
        /// ## Weight
        /// `O (W)` where:
        /// - `W` is the category depth,
        /// - DB:
        ///    - O(W)
        /// # </weight>
        #[weight = WeightInfoForum::<T>::react_post(
            T::MaxCategoryDepth::get() as u32,
        )]
        fn react_post(origin, forum_user_id: T::ForumUserId, category_id: T::CategoryId, thread_id: T::ThreadId, post_id: T::PostId, react: T::PostReactionId) -> DispatchResult {
>>>>>>> 54db1402
            // Ensure data migration is done
            Self::ensure_data_migration_done()?;

            let account_id = ensure_signed(origin)?;

            // Check that account is forum member
            Self::ensure_is_forum_user(account_id, &forum_user_id)?;

            // Make sure there exists a mutable post with post id `post_id`
            Self::ensure_post_is_mutable(&category_id, &thread_id, &post_id)?;

            //
            // == MUTATION SAFE ==
            //

            Self::deposit_event(RawEvent::PostReacted(forum_user_id, post_id, react));

            Ok(())
        }

        /// Edit post text
<<<<<<< HEAD
        #[weight = 10_000_000] // TODO: adjust weight
        fn edit_post_text(origin, forum_user_id: ForumUserId<T>, category_id: T::CategoryId, thread_id: T::ThreadId, post_id: T::PostId, new_text: Vec<u8>) -> DispatchResult {
=======
        ///
        /// <weight>
        ///
        /// ## Weight
        /// `O (W + V)` where:
        /// - `W` is the category depth,
        /// - `V` is the length of the new text
        /// - DB:
        ///    - O(W)
        /// # </weight>
        #[weight = WeightInfoForum::<T>::edit_post_text(
            T::MaxCategoryDepth::get() as u32,
            new_text.len().saturated_into(),
        )]
        fn edit_post_text(origin, forum_user_id: T::ForumUserId, category_id: T::CategoryId, thread_id: T::ThreadId, post_id: T::PostId, new_text: Vec<u8>) -> DispatchResult {
>>>>>>> 54db1402
            // Ensure data migration is done
            Self::ensure_data_migration_done()?;

            let account_id = ensure_signed(origin)?;

            // Check that account is forum member
            Self::ensure_is_forum_user(account_id, &forum_user_id)?;

            // Make sure there exists a mutable post with post id `post_id`
            let post = Self::ensure_post_is_mutable(&category_id, &thread_id, &post_id)?;

            // Signer does not match creator of post with identifier postId
            ensure!(post.author_id == forum_user_id, Error::<T>::AccountDoesNotMatchPostAuthor);

            //
            // == MUTATION SAFE ==
            //

            // Update post text
            let text_hash = T::calculate_hash(&new_text);
            <PostById<T>>::mutate(post.thread_id, post_id, |p| p.text_hash = text_hash);

            // Generate event
            Self::deposit_event(RawEvent::PostTextUpdated(post_id));

            Ok(())
        }

        /// Moderate post
        ///
        /// <weight>
        ///
        /// ## Weight
        /// `O (W + V)` where:
        /// - `W` is the category depth,
        /// - `V` is the length of the rationale
        /// - DB:
        ///    - O(W)
        /// # </weight>
        #[weight = WeightInfoForum::<T>::moderate_post_lead(
            T::MaxCategoryDepth::get() as u32,
            rationale.len().saturated_into(),
        ).max(WeightInfoForum::<T>::moderate_post_moderator(
            T::MaxCategoryDepth::get() as u32,
            rationale.len().saturated_into(),
        ))]
        fn moderate_post(origin, actor: PrivilegedActor<T>, category_id: T::CategoryId, thread_id: T::ThreadId, post_id: T::PostId, rationale: Vec<u8>) -> DispatchResult {
            // Ensure data migration is done
            Self::ensure_data_migration_done()?;

            let account_id = ensure_signed(origin)?;

            // Ensure actor is allowed to moderate post
            Self::ensure_can_moderate_post(account_id, &actor, &category_id, &thread_id, &post_id)?;

            //
            // == MUTATION SAFE ==
            //

            Self::delete_post_inner(category_id, thread_id, post_id);

            // Generate event
            Self::deposit_event(RawEvent::PostModerated(post_id, rationale));

            Ok(())
        }

        /// Set stickied threads for category
        ///
        /// <weight>
        ///
        /// ## Weight
        /// `O (W + V)` where:
        /// - `W` is the category depth,
        /// - `V` is the length of the stickied_ids
        /// - DB:
        ///    - O(W + V)
        /// # </weight>
        #[weight = WeightInfoForum::<T>::set_stickied_threads_lead(
            T::MaxCategoryDepth::get() as u32,
            stickied_ids.len().saturated_into(),
        ).max(
            WeightInfoForum::<T>::set_stickied_threads_moderator(
                T::MaxCategoryDepth::get() as u32,
                stickied_ids.len().saturated_into(),
            )
        )]
        fn set_stickied_threads(origin, actor: PrivilegedActor<T>, category_id: T::CategoryId, stickied_ids: Vec<T::ThreadId>) -> DispatchResult {
            // Ensure data migration is done
            Self::ensure_data_migration_done()?;

            let account_id = ensure_signed(origin)?;

            Self::ensure_can_set_stickied_threads(account_id, &actor, &category_id, &stickied_ids)?;

            //
            // == MUTATION SAFE ==
            //

            // Update category
            <CategoryById<T>>::mutate(category_id, |category| category.sticky_thread_ids = stickied_ids.clone());

            // Generate event
            Self::deposit_event(RawEvent::CategoryStickyThreadUpdate(category_id, stickied_ids));

            Ok(())
        }
    }
}

impl<T: Trait> Module<T> {
    pub fn add_new_post(
        thread_id: T::ThreadId,
        text: &[u8],
        author_id: ForumUserId<T>,
    ) -> (T::PostId, Post<ForumUserId<T>, T::ThreadId, T::Hash>) {
        // Make and add initial post
        let new_post_id = <NextPostId<T>>::get();

        // Build a post
        let new_post = Post {
            thread_id,
            text_hash: T::calculate_hash(text),
            author_id,
        };

        // Store post
        <PostById<T>>::mutate(thread_id, new_post_id, |value| *value = new_post.clone());

        // Update next post id
        <NextPostId<T>>::mutate(|n| *n += One::one());

        (new_post_id, new_post)
    }

    fn delete_thread_inner(category_id: T::CategoryId, thread_id: T::ThreadId) {
        // Delete thread
        <ThreadById<T>>::remove(category_id, thread_id);

        // Delete all thread's posts
        <PostById<T>>::remove_prefix(thread_id);

        // decrease category's thread counter
        <CategoryById<T>>::mutate(category_id, |category| category.num_direct_threads -= 1);
    }

    fn delete_post_inner(category_id: T::CategoryId, thread_id: T::ThreadId, post_id: T::PostId) {
        // Delete post
        <PostById<T>>::remove(thread_id, post_id);

        // Decrease thread's post counter
        <ThreadById<T>>::mutate(category_id, thread_id, |thread| {
            thread.num_direct_posts -= 1
        });
    }

    // Ensure poll is valid
    fn ensure_poll_is_valid(poll: &Poll<T::Moment, T::Hash>) -> Result<(), Error<T>> {
        // Poll end time must larger than now
        if poll.end_time < <pallet_timestamp::Module<T>>::now() {
            return Err(Error::<T>::PollTimeSetting);
        }

        Ok(())
    }

    // Ensure poll alternative size is valid
    fn ensure_poll_alternatives_length_is_valid(
        alternatives: &[PollAlternative<T::Hash>],
    ) -> Result<(), Error<T>> {
        Self::ensure_map_limits::<<<T>::MapLimits as StorageLimits>::MaxPollAlternativesNumber>(
            alternatives.len() as u64,
        )?;

        ensure!(
            alternatives.len() as u64 >= 2,
            Error::<T>::PollAlternativesTooShort
        );

        Ok(())
    }

    fn ensure_post_is_mutable(
        category_id: &T::CategoryId,
        thread_id: &T::ThreadId,
        post_id: &T::PostId,
    ) -> Result<Post<ForumUserId<T>, T::ThreadId, T::Hash>, Error<T>> {
        // Make sure post exists
        let post = Self::ensure_post_exists(thread_id, post_id)?;

        // and make sure thread is mutable
        Self::ensure_thread_is_mutable(category_id, thread_id)?;

        Ok(post)
    }

    fn ensure_post_exists(
        thread_id: &T::ThreadId,
        post_id: &T::PostId,
    ) -> Result<Post<ForumUserId<T>, T::ThreadId, T::Hash>, Error<T>> {
        if !<PostById<T>>::contains_key(thread_id, post_id) {
            return Err(Error::<T>::PostDoesNotExist);
        }

        Ok(<PostById<T>>::get(thread_id, post_id))
    }

    fn ensure_can_moderate_post(
        account_id: T::AccountId,
        actor: &PrivilegedActor<T>,
        category_id: &T::CategoryId,
        thread_id: &T::ThreadId,
        post_id: &T::PostId,
    ) -> Result<Post<ForumUserId<T>, T::ThreadId, T::Hash>, Error<T>> {
        // Ensure the moderator can moderate the category
        Self::ensure_can_moderate_category(account_id, &actor, &category_id)?;

        // Make sure post exists and is mutable
        let post = Self::ensure_post_is_mutable(&category_id, &thread_id, &post_id)?;

        Ok(post)
    }

    fn ensure_thread_is_mutable(
        category_id: &T::CategoryId,
        thread_id: &T::ThreadId,
    ) -> Result<
        (
            Category<T::CategoryId, T::ThreadId, T::Hash>,
            Thread<ForumUserId<T>, T::CategoryId, T::Moment, T::Hash>,
        ),
        Error<T>,
    > {
        // Make sure thread exists
        let thread = Self::ensure_thread_exists(category_id, thread_id)?;

        if thread.archived {
            return Err(Error::<T>::ThreadImmutable);
        }

        // and corresponding category is mutable
        let category = Self::ensure_category_is_mutable(category_id)?;

        Ok((category, thread))
    }

    fn ensure_can_update_thread_archival_status(
        account_id: T::AccountId,
        actor: &PrivilegedActor<T>,
        category_id: &T::CategoryId,
        thread_id: &T::ThreadId,
    ) -> Result<
        (
            Category<T::CategoryId, T::ThreadId, T::Hash>,
            Thread<ForumUserId<T>, T::CategoryId, T::Moment, T::Hash>,
        ),
        Error<T>,
    > {
        // Check actor's role
        Self::ensure_actor_role(account_id, actor)?;

        let (category, thread) = Self::ensure_thread_is_mutable(category_id, thread_id)?;

        // Ensure actor can delete category
        Self::ensure_can_moderate_category_path(actor, category_id)?;

        Ok((category, thread))
    }

    fn ensure_thread_exists(
        category_id: &T::CategoryId,
        thread_id: &T::ThreadId,
    ) -> Result<Thread<ForumUserId<T>, T::CategoryId, T::Moment, T::Hash>, Error<T>> {
        if !<ThreadById<T>>::contains_key(category_id, thread_id) {
            return Err(Error::<T>::ThreadDoesNotExist);
        }

        Ok(<ThreadById<T>>::get(category_id, thread_id))
    }

    fn ensure_can_edit_thread_title(
        account_id: T::AccountId,
        category_id: &T::CategoryId,
        thread_id: &T::ThreadId,
        forum_user_id: &ForumUserId<T>,
    ) -> Result<Thread<ForumUserId<T>, T::CategoryId, T::Moment, T::Hash>, Error<T>> {
        // Check that account is forum member
        Self::ensure_is_forum_user(account_id, &forum_user_id)?;

        // Ensure thread is mutable
        let (_, thread) = Self::ensure_thread_is_mutable(category_id, thread_id)?;

        // Ensure forum user is author of the thread
        Self::ensure_is_thread_author(&thread, forum_user_id)?;

        Ok(thread)
    }

    fn ensure_is_thread_author(
        thread: &Thread<ForumUserId<T>, T::CategoryId, T::Moment, T::Hash>,
        forum_user_id: &ForumUserId<T>,
    ) -> Result<(), Error<T>> {
        ensure!(
            thread.author_id == *forum_user_id,
            Error::<T>::AccountDoesNotMatchThreadAuthor
        );

        Ok(())
    }

    fn ensure_actor_role(
        account_id: T::AccountId,
        actor: &PrivilegedActor<T>,
    ) -> Result<(), Error<T>> {
        match actor {
            PrivilegedActor::Lead => {
                Self::ensure_is_forum_lead_account(&account_id)?;
            }
            PrivilegedActor::Moderator(moderator_id) => {
                Self::ensure_is_moderator_account(&account_id, &moderator_id)?;
            }
        };
        Ok(())
    }

    // Ensure forum user is lead - check via account
    fn ensure_is_forum_lead_account(account_id: &T::AccountId) -> Result<(), Error<T>> {
        let is_lead = T::WorkingGroup::is_leader_account_id(account_id);

        ensure!(is_lead, Error::<T>::OriginNotForumLead);
        Ok(())
    }

    /// Ensure forum user id registered and its account id matched
    fn ensure_is_forum_user(
        account_id: T::AccountId,
        forum_user_id: &ForumUserId<T>,
    ) -> Result<(), Error<T>> {
        let is_member =
            T::MemberOriginValidator::is_member_controller_account(forum_user_id, &account_id);

        ensure!(is_member, Error::<T>::ForumUserIdNotMatchAccount);
        Ok(())
    }

    /// Ensure moderator id registered and its account id matched - check via account
    fn ensure_is_moderator_account(
        account_id: &T::AccountId,
        moderator_id: &ModeratorId<T>,
    ) -> Result<(), Error<T>> {
        let is_moderator = T::WorkingGroup::is_worker_account_id(account_id, moderator_id);

        ensure!(is_moderator, Error::<T>::ModeratorIdNotMatchAccount);

        Ok(())
    }

    // Ensure actor can manipulate thread.
    fn ensure_can_moderate_thread(
        account_id: T::AccountId,
        actor: &PrivilegedActor<T>,
        category_id: &T::CategoryId,
        thread_id: &T::ThreadId,
    ) -> Result<Thread<ForumUserId<T>, T::CategoryId, T::Moment, T::Hash>, Error<T>> {
        // Check that account is forum member
        Self::ensure_can_moderate_category(account_id, actor, category_id)?;

        let thread = Self::ensure_thread_exists(category_id, thread_id)?;

        Ok(thread)
    }

    fn ensure_can_move_thread(
        account_id: T::AccountId,
        actor: &PrivilegedActor<T>,
        category_id: &T::CategoryId,
        thread_id: &T::ThreadId,
        new_category_id: &T::CategoryId,
    ) -> Result<Thread<ForumUserId<T>, T::CategoryId, T::Moment, T::Hash>, Error<T>> {
        ensure!(
            category_id != new_category_id,
            Error::<T>::ThreadMoveInvalid,
        );

        let thread = Self::ensure_can_moderate_thread(account_id, actor, category_id, thread_id)
            .map_err(|_| Error::<T>::ModeratorModerateOriginCategory)?;

        Self::ensure_can_moderate_category_path(actor, new_category_id)
            .map_err(|_| Error::<T>::ModeratorModerateDestinationCategory)?;

        Ok(thread)
    }

    fn ensure_category_is_mutable(
        category_id: &T::CategoryId,
    ) -> Result<Category<T::CategoryId, T::ThreadId, T::Hash>, Error<T>> {
        let category_tree_path = Self::build_category_tree_path(&category_id);

        Self::ensure_can_mutate_in_path_leaf(&category_tree_path)?;

        Ok(category_tree_path[0].1.clone())
    }

    fn ensure_can_mutate_in_path_leaf(
        category_tree_path: &CategoryTreePathArg<T::CategoryId, T::ThreadId, T::Hash>,
    ) -> Result<(), Error<T>> {
        // Is parent category directly or indirectly deleted or archived category
        ensure!(
            !category_tree_path
                .iter()
                .any(|(_, c): &(_, Category<T::CategoryId, T::ThreadId, T::Hash>)| c.archived),
            Error::<T>::AncestorCategoryImmutable
        );

        Ok(())
    }

    fn ensure_can_add_subcategory_path_leaf(
        parent_category_id: &T::CategoryId,
    ) -> Result<(), Error<T>> {
        // Get the path from parent category to root
        let category_tree_path =
            Self::ensure_valid_category_and_build_category_tree_path(parent_category_id)?;

        let max_category_depth: u64 = T::MaxCategoryDepth::get();

        // Check if max depth reached
        if category_tree_path.len() as u64 >= max_category_depth {
            return Err(Error::<T>::MaxValidCategoryDepthExceeded);
        }

        Self::ensure_can_mutate_in_path_leaf(&category_tree_path)?;

        Ok(())
    }

    /// Build category tree path and validate them
    fn ensure_valid_category_and_build_category_tree_path(
        category_id: &T::CategoryId,
    ) -> Result<CategoryTreePath<T::CategoryId, T::ThreadId, T::Hash>, Error<T>> {
        ensure!(
            <CategoryById<T>>::contains_key(category_id),
            Error::<T>::CategoryDoesNotExist
        );

        // Get path from parent to root of category tree.
        let category_tree_path = Self::build_category_tree_path(&category_id);

        assert!(!category_tree_path.len() > 0);

        Ok(category_tree_path)
    }

    /// Builds path and populates in `path`.
    /// Requires that `category_id` is valid
    fn build_category_tree_path(
        category_id: &T::CategoryId,
    ) -> CategoryTreePath<T::CategoryId, T::ThreadId, T::Hash> {
        // Get path from parent to root of category tree.
        let mut category_tree_path = vec![];

        Self::_build_category_tree_path(category_id, &mut category_tree_path);

        category_tree_path
    }

    /// Builds path and populates in `path`.
    /// Requires that `category_id` is valid
    fn _build_category_tree_path(
        category_id: &T::CategoryId,
        path: &mut CategoryTreePath<T::CategoryId, T::ThreadId, T::Hash>,
    ) {
        // Grab category
        let category = <CategoryById<T>>::get(*category_id);

        // Add category to path container
        path.push((*category_id, category.clone()));

        // Make recursive call on parent if we are not at root
        if let Some(parent_category_id) = category.parent_category_id {
            assert!(<CategoryById<T>>::contains_key(parent_category_id));

            Self::_build_category_tree_path(&parent_category_id, path);
        }
    }

    fn ensure_can_delete_category(
        account_id: T::AccountId,
        actor: &PrivilegedActor<T>,
        category_id: &T::CategoryId,
    ) -> Result<Category<T::CategoryId, T::ThreadId, T::Hash>, Error<T>> {
        // Check actor's role
        Self::ensure_actor_role(account_id, actor)?;

        // Ensure category exists
        let category = Self::ensure_category_exists(category_id)?;

        // Ensure category is empty
        ensure!(
            category.num_direct_threads == 0,
            Error::<T>::CategoryNotEmptyThreads,
        );
        ensure!(
            category.num_direct_subcategories == 0,
            Error::<T>::CategoryNotEmptyCategories,
        );

        // check moderator's privilege
        if let Some(parent_category_id) = category.parent_category_id {
            Self::ensure_can_moderate_category_path(actor, &parent_category_id)
                .map_err(|_| Error::<T>::ModeratorCantDeleteCategory)?;

            Ok(category)
        } else {
            // category is root - only lead can delete it
            match actor {
                PrivilegedActor::Lead => Ok(category),
                PrivilegedActor::Moderator(_) => Err(Error::<T>::ModeratorCantDeleteCategory),
            }
        }
    }

    /// check if an account can moderate a category.
    fn ensure_can_moderate_category(
        account_id: T::AccountId,
        actor: &PrivilegedActor<T>,
        category_id: &T::CategoryId,
    ) -> Result<Category<T::CategoryId, T::ThreadId, T::Hash>, Error<T>> {
        // Ensure actor's role
        Self::ensure_actor_role(account_id, actor)?;

        Self::ensure_can_moderate_category_path(actor, category_id)
    }

    // check that moderator is allowed to manipulate category in hierarchy
    fn ensure_can_moderate_category_path(
        actor: &PrivilegedActor<T>,
        category_id: &T::CategoryId,
    ) -> Result<Category<T::CategoryId, T::ThreadId, T::Hash>, Error<T>> {
        fn check_moderator<T: Trait>(
            category_tree_path: &CategoryTreePathArg<T::CategoryId, T::ThreadId, T::Hash>,
            moderator_id: &ModeratorId<T>,
        ) -> Result<(), Error<T>> {
            for item in category_tree_path {
                if <CategoryByModerator<T>>::contains_key(item.0, moderator_id) {
                    return Ok(());
                }
            }

            Err(Error::<T>::ModeratorCantUpdateCategory)
        }

        // TODO: test if this line can possibly create panic! It calls assert internaly
        // Get path from category to root + ensure category exists
        let category_tree_path =
            Self::ensure_valid_category_and_build_category_tree_path(category_id)?;

        match actor {
            PrivilegedActor::Lead => (),
            PrivilegedActor::Moderator(moderator_id) => {
                check_moderator::<T>(&category_tree_path, moderator_id)?
            }
        };

        let category = category_tree_path[0].1.clone();

        Ok(category)
    }

    fn ensure_can_update_category_membership_of_moderator(
        account_id: T::AccountId,
        category_id: &T::CategoryId,
        moderator_id: &ModeratorId<T>,
        new_value: bool,
    ) -> Result<(), Error<T>> {
        // Not signed by forum LEAD
        Self::ensure_is_forum_lead_account(&account_id)?;

        // ensure category exists.
        let category = Self::ensure_category_exists(category_id)?;

        if new_value {
            Self::ensure_map_limits::<<<T>::MapLimits as StorageLimits>::MaxModeratorsForCategory>(
                category.num_direct_moderators as u64,
            )?;
        } else {
            ensure!(
                <CategoryByModerator<T>>::contains_key(category_id, moderator_id),
                Error::<T>::CategoryModeratorDoesNotExist
            );
        }

        Ok(())
    }

    fn ensure_category_exists(
        category_id: &T::CategoryId,
    ) -> Result<Category<T::CategoryId, T::ThreadId, T::Hash>, Error<T>> {
        ensure!(
            <CategoryById<T>>::contains_key(&category_id),
            Error::<T>::CategoryDoesNotExist
        );

        Ok(<CategoryById<T>>::get(category_id))
    }

    fn ensure_can_create_category(
        account_id: T::AccountId,
        parent_category_id: &Option<T::CategoryId>,
    ) -> Result<Option<Category<T::CategoryId, T::ThreadId, T::Hash>>, Error<T>> {
        // Not signed by forum LEAD
        Self::ensure_is_forum_lead_account(&account_id)?;

        Self::ensure_map_limits::<<<T>::MapLimits as StorageLimits>::MaxCategories>(
            <CategoryCounter<T>>::get().into() as u64,
        )?;

        // If not root, then check that we can create in parent category
        if let Some(tmp_parent_category_id) = parent_category_id {
            // Can we mutate in this category?
            Self::ensure_can_add_subcategory_path_leaf(&tmp_parent_category_id)?;

            let parent_category = <CategoryById<T>>::get(tmp_parent_category_id);

            Self::ensure_map_limits::<<<T>::MapLimits as StorageLimits>::MaxSubcategories>(
                parent_category.num_direct_subcategories as u64,
            )?;

            return Ok(Some(parent_category));
        }

        Ok(None)
    }

    fn ensure_can_create_thread(
        account_id: T::AccountId,
        forum_user_id: &ForumUserId<T>,
        category_id: &T::CategoryId,
    ) -> Result<Category<T::CategoryId, T::ThreadId, T::Hash>, Error<T>> {
        // Check that account is forum member
        Self::ensure_is_forum_user(account_id, &forum_user_id)?;

        let category = Self::ensure_category_is_mutable(category_id)?;

        Self::ensure_map_limits::<<<T>::MapLimits as StorageLimits>::MaxThreadsInCategory>(
            category.num_direct_threads as u64,
        )?;

        Ok(category)
    }

    fn ensure_can_add_post(
        account_id: T::AccountId,
        forum_user_id: &ForumUserId<T>,
        category_id: &T::CategoryId,
        thread_id: &T::ThreadId,
    ) -> Result<
        (
            Category<T::CategoryId, T::ThreadId, T::Hash>,
            Thread<ForumUserId<T>, T::CategoryId, T::Moment, T::Hash>,
        ),
        Error<T>,
    > {
        // Check that account is forum member
        Self::ensure_is_forum_user(account_id, &forum_user_id)?;

        let (category, thread) = Self::ensure_thread_is_mutable(category_id, thread_id)?;

        Ok((category, thread))
    }

    fn ensure_can_set_stickied_threads(
        account_id: T::AccountId,
        actor: &PrivilegedActor<T>,
        category_id: &T::CategoryId,
        stickied_ids: &[T::ThreadId],
    ) -> Result<Category<T::CategoryId, T::ThreadId, T::Hash>, Error<T>> {
        // Ensure actor can moderate the category
        let category = Self::ensure_can_moderate_category(account_id, &actor, &category_id)?;

        // Ensure all thread id valid and is under the category
        for item in stickied_ids {
            Self::ensure_thread_exists(&category_id, item)?;
        }

        Ok(category)
    }

    /// Check the vote is valid
    fn ensure_vote_is_valid(
        thread: Thread<ForumUserId<T>, T::CategoryId, T::Moment, T::Hash>,
        index: u32,
    ) -> Result<Poll<T::Moment, T::Hash>, Error<T>> {
        // Ensure poll exists
        let poll = thread.poll.ok_or(Error::<T>::PollNotExist)?;

        // Poll not expired
        if poll.end_time < <pallet_timestamp::Module<T>>::now() {
            Err(Error::<T>::PollCommitExpired)
        } else {
            let alternative_length = poll.poll_alternatives.len();
            // The selected alternative index is valid
            if index as usize >= alternative_length {
                Err(Error::<T>::PollData)
            } else {
                Ok(poll)
            }
        }
    }

    // supposed to be called before mutations - checks if next entity can be added
    fn ensure_map_limits<U: Get<u64>>(current_amount: u64) -> Result<(), Error<T>> {
        fn check_limit<T: Trait>(amount: u64, limit: u64) -> Result<(), Error<T>> {
            if amount >= limit {
                return Err(Error::<T>::MapSizeLimit);
            }

            Ok(())
        }

        check_limit(current_amount, U::get())
    }

    /// Ensure data migration is done
    fn ensure_data_migration_done() -> Result<(), Error<T>> {
        if DataMigrationDone::get() {
            Ok(())
        } else {
            Err(Error::<T>::DataMigrationNotDone)
        }
    }
}<|MERGE_RESOLUTION|>--- conflicted
+++ resolved
@@ -29,13 +29,8 @@
 /// Moderator ID alias for the actor of the system.
 pub type ModeratorId<T> = common::ActorId<T>;
 
-<<<<<<< HEAD
 /// Forum user ID alias for the member of the system.
 pub type ForumUserId<T> = common::MemberId<T>;
-
-pub trait Trait: frame_system::Trait + pallet_timestamp::Trait + common::Trait {
-    type Event: From<Event<Self>> + Into<<Self as frame_system::Trait>::Event>;
-=======
 type WeightInfoForum<T> = <T as Trait>::WeightInfo;
 
 /// pallet_forum WeightInfo.
@@ -70,17 +65,6 @@
 
 pub trait Trait: frame_system::Trait + pallet_timestamp::Trait + common::Trait {
     type Event: From<Event<Self>> + Into<<Self as frame_system::Trait>::Event>;
-    type ForumUserId: Parameter
-        + Member
-        + BaseArithmetic
-        + Codec
-        + Default
-        + Copy
-        + MaybeSerialize
-        + PartialEq
-        + From<u64>
-        + Into<u64>;
->>>>>>> 54db1402
 
     type CategoryId: Parameter
         + Member
@@ -764,10 +748,6 @@
             Ok(())
         }
 
-<<<<<<< HEAD
-        #[weight = 10_000_000] // TODO: adjust weight
-        fn edit_thread_title(origin, forum_user_id: ForumUserId<T>, category_id: T::CategoryId, thread_id: T::ThreadId, new_title: Vec<u8>) -> DispatchResult {
-=======
         /// Edit thread title
         ///
         /// <weight>
@@ -783,8 +763,7 @@
             T::MaxCategoryDepth::get() as u32,
             new_title.len().saturated_into(),
         )]
-        fn edit_thread_title(origin, forum_user_id: T::ForumUserId, category_id: T::CategoryId, thread_id: T::ThreadId, new_title: Vec<u8>) -> DispatchResult {
->>>>>>> 54db1402
+        fn edit_thread_title(origin, forum_user_id: ForumUserId<T>, category_id: T::CategoryId, thread_id: T::ThreadId, new_title: Vec<u8>) -> DispatchResult {
             // Ensure data migration is done
             Self::ensure_data_migration_done()?;
 
@@ -923,11 +902,6 @@
             Ok(())
         }
 
-<<<<<<< HEAD
-        /// submit a poll
-        #[weight = 10_000_000] // TODO: adjust weight
-        fn vote_on_poll(origin, forum_user_id: ForumUserId<T>, category_id: T::CategoryId, thread_id: T::ThreadId, index: u32) -> DispatchResult {
-=======
         /// Submit a poll
         ///
         /// <weight>
@@ -943,8 +917,7 @@
             T::MaxCategoryDepth::get() as u32,
             <T::MapLimits as StorageLimits>::MaxPollAlternativesNumber::get() as u32
         )]
-        fn vote_on_poll(origin, forum_user_id: T::ForumUserId, category_id: T::CategoryId, thread_id: T::ThreadId, index: u32) -> DispatchResult {
->>>>>>> 54db1402
+        fn vote_on_poll(origin, forum_user_id: ForumUserId<T>, category_id: T::CategoryId, thread_id: T::ThreadId, index: u32) -> DispatchResult {
             // Ensure data migration is done
             Self::ensure_data_migration_done()?;
 
@@ -1044,10 +1017,6 @@
         }
 
         /// Add post
-<<<<<<< HEAD
-        #[weight = 10_000_000] // TODO: adjust weight
-        fn add_post(origin, forum_user_id: ForumUserId<T>, category_id: T::CategoryId, thread_id: T::ThreadId, text: Vec<u8>) -> DispatchResult {
-=======
         ///
         /// <weight>
         ///
@@ -1062,8 +1031,7 @@
             T::MaxCategoryDepth::get() as u32,
             text.len().saturated_into(),
         )]
-        fn add_post(origin, forum_user_id: T::ForumUserId, category_id: T::CategoryId, thread_id: T::ThreadId, text: Vec<u8>) -> DispatchResult {
->>>>>>> 54db1402
+        fn add_post(origin, forum_user_id: ForumUserId<T>, category_id: T::CategoryId, thread_id: T::ThreadId, text: Vec<u8>) -> DispatchResult {
             // Ensure data migration is done
             Self::ensure_data_migration_done()?;
 
@@ -1093,11 +1061,6 @@
             Ok(())
         }
 
-<<<<<<< HEAD
-        /// like or unlike a post.
-        #[weight = 10_000_000] // TODO: adjust weight
-        fn react_post(origin, forum_user_id: ForumUserId<T>, category_id: T::CategoryId, thread_id: T::ThreadId, post_id: T::PostId, react: T::PostReactionId) -> DispatchResult {
-=======
         /// Like or unlike a post.
         ///
         /// <weight>
@@ -1111,8 +1074,7 @@
         #[weight = WeightInfoForum::<T>::react_post(
             T::MaxCategoryDepth::get() as u32,
         )]
-        fn react_post(origin, forum_user_id: T::ForumUserId, category_id: T::CategoryId, thread_id: T::ThreadId, post_id: T::PostId, react: T::PostReactionId) -> DispatchResult {
->>>>>>> 54db1402
+        fn react_post(origin, forum_user_id: ForumUserId<T>, category_id: T::CategoryId, thread_id: T::ThreadId, post_id: T::PostId, react: T::PostReactionId) -> DispatchResult {
             // Ensure data migration is done
             Self::ensure_data_migration_done()?;
 
@@ -1134,10 +1096,6 @@
         }
 
         /// Edit post text
-<<<<<<< HEAD
-        #[weight = 10_000_000] // TODO: adjust weight
-        fn edit_post_text(origin, forum_user_id: ForumUserId<T>, category_id: T::CategoryId, thread_id: T::ThreadId, post_id: T::PostId, new_text: Vec<u8>) -> DispatchResult {
-=======
         ///
         /// <weight>
         ///
@@ -1152,8 +1110,7 @@
             T::MaxCategoryDepth::get() as u32,
             new_text.len().saturated_into(),
         )]
-        fn edit_post_text(origin, forum_user_id: T::ForumUserId, category_id: T::CategoryId, thread_id: T::ThreadId, post_id: T::PostId, new_text: Vec<u8>) -> DispatchResult {
->>>>>>> 54db1402
+        fn edit_post_text(origin, forum_user_id: ForumUserId<T>, category_id: T::CategoryId, thread_id: T::ThreadId, post_id: T::PostId, new_text: Vec<u8>) -> DispatchResult {
             // Ensure data migration is done
             Self::ensure_data_migration_done()?;
 
