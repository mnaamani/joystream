#![cfg(test)]

/////////////////// Configuration //////////////////////////////////////////////
use crate::{
    AnnouncementPeriodNr, Balance, Budget, CandidateOf, Candidates, CouncilMemberOf,
    CouncilMembers, CouncilStage, CouncilStageAnnouncing, CouncilStageElection, CouncilStageUpdate,
<<<<<<< HEAD
    CouncilStageUpdateOf, Error, GenesisConfig, Module, ReferendumConnection, Stage, Trait,
=======
    CouncilStageUpdateOf, Error, GenesisConfig, Module, NextBudgetRefill, ReferendumConnection,
    Stage, Trait,
>>>>>>> 1fe64dba
};

use balances;
use frame_support::traits::{Currency, Get, LockIdentifier, OnFinalize};
use frame_support::{
    impl_outer_event, impl_outer_origin, parameter_types, StorageMap, StorageValue,
};
use rand::Rng;
use referendum::{
    Balance as BalanceReferendum, CastVote, OptionResult, ReferendumManager, ReferendumStage,
    ReferendumStageRevealing,
};
use sp_core::H256;
use sp_io;
use sp_runtime::traits::Hash;
use sp_runtime::{
    testing::Header,
    traits::{BlakeTwo256, IdentityLookup},
    Perbill,
};
use std::cell::RefCell;
use std::collections::BTreeMap;
use std::marker::PhantomData;
use system::{EnsureOneOf, EnsureRoot, EnsureSigned, RawOrigin};

use crate::staking_handler::mocks::{Lock1, Lock2, CANDIDATE_BASE_ID, VOTER_BASE_ID};

pub const USER_REGULAR_POWER_VOTES: u64 = 0;

pub const POWER_VOTE_STRENGTH: u64 = 10;

// uncomment this when this is moved back here from staking_handler.rs temporary file
//pub const VOTER_BASE_ID: u64 = 4000;
//pub const CANDIDATE_BASE_ID: u64 = VOTER_BASE_ID + VOTER_CANDIDATE_OFFSET;
//pub const VOTER_CANDIDATE_OFFSET: u64 = 1000;

pub const INVALID_USER_MEMBER: u64 = 9999;

/////////////////// Runtime and Instances //////////////////////////////////////
// Workaround for https://github.com/rust-lang/rust/issues/26925 . Remove when sorted.
#[derive(Clone, PartialEq, Eq, Debug)]
pub struct Runtime;

parameter_types! {
    pub const MinNumberOfExtraCandidates: u64 = 1;
    pub const AnnouncingPeriodDuration: u64 = 15;
    pub const IdlePeriodDuration: u64 = 27;
    pub const CouncilSize: u64 = 3;
    pub const MinCandidateStake: u64 = 11000;
    pub const CandidacyLockId: LockIdentifier = *b"council1";
    pub const ElectedMemberLockId: LockIdentifier = *b"council2";
    pub const ElectedMemberRewardPerBlock: u64 = 100;
    pub const ElectedMemberRewardPeriod: u64 = 10;
    pub const BudgetRefillAmount: u64 = 1000;
    pub const BudgetRefillPeriod: u64 = 1000; // intentionally high number that prevents side-effecting tests other than  budget refill tests
}

impl Trait for Runtime {
    type Event = TestEvent;

    type Referendum = referendum::Module<RuntimeReferendum, ReferendumInstance>;

    type MembershipId = <Lock1 as membership::Trait>::MemberId;
    type MinNumberOfExtraCandidates = MinNumberOfExtraCandidates;
    type CouncilSize = CouncilSize;
    type AnnouncingPeriodDuration = AnnouncingPeriodDuration;
    type IdlePeriodDuration = IdlePeriodDuration;
    type MinCandidateStake = MinCandidateStake;

    type CandidacyLock = Lock1;
    type ElectedMemberLock = Lock2;

    type ElectedMemberRewardPerBlock = ElectedMemberRewardPerBlock;
    type ElectedMemberRewardPeriod = ElectedMemberRewardPeriod;

    type BudgetRefillAmount = BudgetRefillAmount;
    type BudgetRefillPeriod = BudgetRefillPeriod;

    fn is_council_member_account(
        membership_id: &Self::MembershipId,
        account_id: &<Self as system::Trait>::AccountId,
    ) -> bool {
        membership_id == account_id
    }
}

/////////////////// Module implementation //////////////////////////////////////

impl_outer_origin! {
    pub enum Origin for Runtime {}
}

mod event_mod {
    pub use crate::Event;
}

mod referendum_mod {
    pub use referendum::Event;
    pub use referendum::Instance0;
}

impl_outer_event! {
    pub enum TestEvent for Runtime {
        event_mod<T>,
        system<T>,
    }
}

parameter_types! {
    pub const BlockHashCount: u64 = 250;
    pub const MaximumBlockWeight: u32 = 1024;
    pub const MaximumBlockLength: u32 = 2 * 1024;
    pub const AvailableBlockRatio: Perbill = Perbill::one();
}

impl system::Trait for Runtime {
    type BaseCallFilter = ();
    type Origin = Origin;
    type Index = u64;
    type BlockNumber = u64;
    type Call = ();
    type Hash = H256;
    type Hashing = BlakeTwo256;
    type AccountId = u64;
    type Lookup = IdentityLookup<Self::AccountId>;
    type Header = Header;
    type Event = TestEvent;
    type BlockHashCount = BlockHashCount;
    type MaximumBlockWeight = MaximumBlockWeight;
    type DbWeight = ();
    type BlockExecutionWeight = ();
    type ExtrinsicBaseWeight = ();
    type MaximumExtrinsicWeight = ();
    type MaximumBlockLength = MaximumBlockLength;
    type AvailableBlockRatio = AvailableBlockRatio;
    type Version = ();
    type ModuleToIndex = ();
    type AccountData = balances::AccountData<u64>;
    type OnNewAccount = ();
    type OnKilledAccount = ();
}

/////////////////// Election module ////////////////////////////////////////////

pub type ReferendumInstance = referendum::Instance0;

thread_local! {
    pub static IS_UNSTAKE_ENABLED: RefCell<(bool, )> = RefCell::new((true, )); // global switch for stake locking features; use it to simulate lock fails
    pub static IS_OPTION_ID_VALID: RefCell<(bool, )> = RefCell::new((true, )); // global switch used to test is_valid_option_id()

    pub static INTERMEDIATE_RESULTS: RefCell<BTreeMap<u64, <<Runtime as Trait>::Referendum as ReferendumManager<<RuntimeReferendum as system::Trait>::Origin, <RuntimeReferendum as system::Trait>::AccountId, <RuntimeReferendum as system::Trait>::Hash>>::VotePower>> = RefCell::new(BTreeMap::<u64,
        <<Runtime as Trait>::Referendum as ReferendumManager<<RuntimeReferendum as system::Trait>::Origin, <RuntimeReferendum as system::Trait>::AccountId, <RuntimeReferendum as system::Trait>::Hash>>::VotePower>::new());
}

parameter_types! {
    pub const VoteStageDuration: u64 = 19;
    pub const RevealStageDuration: u64 = 23;
    pub const MinimumVotingStake: u64 = 10000;
    pub const MaxSaltLength: u64 = 32; // use some multiple of 8 for ez testing
    pub const ReferendumLockId: LockIdentifier = *b"referend";
}

mod balances_mod {
    pub use balances::Event;
}

impl_outer_event! {
    pub enum TestReferendumEvent for RuntimeReferendum {
        referendum_mod Instance0 <T>,
        balances_mod<T>,
        system<T>,
    }
}

#[derive(Clone, PartialEq, Eq, Debug)]
pub struct RuntimeReferendum;

impl referendum::Trait<ReferendumInstance> for RuntimeReferendum {
    type Event = TestReferendumEvent;

    type MaxSaltLength = MaxSaltLength;

    type Currency = balances::Module<Self>;
    type LockId = ReferendumLockId;

    type ManagerOrigin =
        EnsureOneOf<Self::AccountId, EnsureSigned<Self::AccountId>, EnsureRoot<Self::AccountId>>;

    type VotePower = u64;

    type VoteStageDuration = VoteStageDuration;
    type RevealStageDuration = RevealStageDuration;

    type MinimumStake = MinimumVotingStake;

    fn calculate_vote_power(
        account_id: &<Self as system::Trait>::AccountId,
        stake: &BalanceReferendum<Self, ReferendumInstance>,
    ) -> Self::VotePower {
        let stake: u64 = u64::from(*stake);
        if *account_id == USER_REGULAR_POWER_VOTES {
            return stake * POWER_VOTE_STRENGTH;
        }

        stake
    }

    fn can_unlock_vote_stake(
        vote: &CastVote<Self::Hash, BalanceReferendum<Self, ReferendumInstance>>,
    ) -> bool {
        // trigger fail when requested to do so
        if !IS_UNSTAKE_ENABLED.with(|value| value.borrow().0) {
            return false;
        }

        <Module<Runtime> as ReferendumConnection<Runtime>>::can_unlock_vote_stake(vote).is_ok()
    }

    fn process_results(winners: &[OptionResult<Self::VotePower>]) {
        let tmp_winners: Vec<OptionResult<Self::VotePower>> = winners
            .iter()
            .map(|item| OptionResult {
                option_id: item.option_id,
                vote_power: item.vote_power.into(),
            })
            .collect();
        <Module<Runtime> as ReferendumConnection<Runtime>>::recieve_referendum_results(
            tmp_winners.as_slice(),
        );

        INTERMEDIATE_RESULTS.with(|value| value.replace(BTreeMap::new()));
    }

    fn is_valid_option_id(option_index: &u64) -> bool {
        if !IS_OPTION_ID_VALID.with(|value| value.borrow().0) {
            return false;
        }

        <Module<Runtime> as ReferendumConnection<Runtime>>::is_valid_candidate_id(option_index)
    }

    fn get_option_power(option_id: &u64) -> Self::VotePower {
        INTERMEDIATE_RESULTS.with(|value| match value.borrow().get(option_id) {
            Some(vote_power) => *vote_power,
            None => 0,
        })
    }

    fn increase_option_power(option_id: &u64, amount: &Self::VotePower) {
        INTERMEDIATE_RESULTS.with(|value| {
            let current = Self::get_option_power(option_id);

            value.borrow_mut().insert(*option_id, amount + current);
        });
    }
}

impl system::Trait for RuntimeReferendum {
    type BaseCallFilter = ();
    type Origin = Origin;
    type Index = u64;
    type BlockNumber = u64;
    type Call = ();
    type Hash = H256;
    type Hashing = BlakeTwo256;
    type AccountId = u64;
    type Lookup = IdentityLookup<Self::AccountId>;
    type Header = Header;
    type Event = TestReferendumEvent;
    type BlockHashCount = BlockHashCount;
    type MaximumBlockWeight = MaximumBlockWeight;
    type DbWeight = ();
    type BlockExecutionWeight = ();
    type ExtrinsicBaseWeight = ();
    type MaximumExtrinsicWeight = ();
    type MaximumBlockLength = MaximumBlockLength;
    type AvailableBlockRatio = AvailableBlockRatio;
    type Version = ();
    type ModuleToIndex = ();
    type AccountData = balances::AccountData<u64>;
    type OnNewAccount = ();
    type OnKilledAccount = ();
}

impl balances::Trait for RuntimeReferendum {
    type Balance = u64;
    type Event = TestReferendumEvent;
    type DustRemoval = ();
    type ExistentialDeposit = ExistentialDeposit;
    type AccountStore = system::Module<Self>;
}

impl Runtime {
    pub fn _feature_option_id_valid(is_valid: bool) -> () {
        IS_OPTION_ID_VALID.with(|value| {
            *value.borrow_mut() = (is_valid,);
        });
    }
}

parameter_types! {
    pub const ExistentialDeposit: u64 = 0;
}

/////////////////// Data structures ////////////////////////////////////////////

#[allow(dead_code)]
#[derive(Clone)]
pub enum OriginType<AccountId> {
    Signed(AccountId),
    //Inherent, <== did not find how to make such an origin yet
    Root,
}

#[derive(Clone)]
pub struct CandidateInfo<T: Trait> {
    pub origin: OriginType<T::AccountId>,
    pub account_id: T::MembershipId,
    pub membership_id: T::MembershipId,
    pub candidate: CandidateOf<T>,
}

#[derive(Clone)]
pub struct VoterInfo<T: Trait> {
    pub origin: OriginType<T::AccountId>,
    pub account_id: T::AccountId,
    pub commitment: T::Hash,
    pub salt: Vec<u8>,
    pub vote_for: u64,
    pub stake: Balance<T>,
}

#[derive(Clone)]
pub struct CouncilSettings<T: Trait> {
    pub council_size: u64,
    pub min_candidate_count: u64,
    pub min_candidate_stake: Balance<T>,
    pub announcing_stage_duration: T::BlockNumber,
    pub voting_stage_duration: T::BlockNumber,
    pub reveal_stage_duration: T::BlockNumber,
    pub idle_stage_duration: T::BlockNumber,
    pub election_duration: T::BlockNumber,
    pub cycle_duration: T::BlockNumber,
    pub budget_refill_amount: Balance<T>,
    pub budget_refill_period: T::BlockNumber,
}

impl<T: Trait> CouncilSettings<T>
where
    T::BlockNumber: From<u64>,
{
    pub fn extract_settings() -> CouncilSettings<T> {
        let council_size = T::CouncilSize::get();

        let reveal_stage_duration =
            <RuntimeReferendum as referendum::Trait<ReferendumInstance>>::RevealStageDuration::get(
            )
            .into();
        let announcing_stage_duration = <T as Trait>::AnnouncingPeriodDuration::get();
        let voting_stage_duration =
            <RuntimeReferendum as referendum::Trait<ReferendumInstance>>::VoteStageDuration::get()
                .into();
        let idle_stage_duration = <T as Trait>::IdlePeriodDuration::get();

        CouncilSettings {
            council_size,
            min_candidate_count: council_size + <T as Trait>::MinNumberOfExtraCandidates::get(),
            min_candidate_stake: T::MinCandidateStake::get(),
            announcing_stage_duration,
            voting_stage_duration,
            reveal_stage_duration,
            idle_stage_duration: <T as Trait>::IdlePeriodDuration::get(),

            election_duration: reveal_stage_duration
                + announcing_stage_duration
                + voting_stage_duration,
            cycle_duration: reveal_stage_duration
                + announcing_stage_duration
                + voting_stage_duration
                + idle_stage_duration,

            budget_refill_amount: <T as Trait>::BudgetRefillAmount::get(),
            budget_refill_period: <T as Trait>::BudgetRefillPeriod::get(),
        }
    }
}

#[derive(Clone, PartialEq, Debug)]
pub enum CouncilCycleInterrupt {
    BeforeCandidatesAnnounce,
    AfterCandidatesAnnounce,
    BeforeVoting,
    AfterVoting,
    BeforeRevealing,
    AfterRevealing,
}

#[derive(Clone)]
pub struct CouncilCycleParams<T: Trait> {
    pub council_settings: CouncilSettings<T>,
    pub cycle_start_block_number: T::BlockNumber,
    pub expected_initial_council_members: Vec<CouncilMemberOf<T>>, // council members
    pub expected_final_council_members: Vec<CouncilMemberOf<T>>, // council members after cycle finishes
    pub candidates_announcing: Vec<CandidateInfo<T>>, // candidates announcing their candidacy
    pub expected_candidates: Vec<CandidateOf<T>>, // expected list of candidates after announcement period is over
    pub voters: Vec<VoterInfo<T>>,                // voters that will participate in council voting

    pub interrupt_point: Option<CouncilCycleInterrupt>, // info about when should be cycle interrupted (used to customize the test)
}

/////////////////// Util macros ////////////////////////////////////////////////
macro_rules! escape_checkpoint {
    ($item:expr, $expected_value:expr) => {
        if $item == $expected_value {
            return;
        }
    };
    ($item:expr, $expected_value:expr, $return_value:expr) => {
        if $item == $expected_value {
            return $c;
        }
    };
}

/////////////////// Utility mocks //////////////////////////////////////////////

pub fn default_genesis_config() -> GenesisConfig<Runtime> {
    GenesisConfig::<Runtime> {
        stage: CouncilStageUpdate::default(),
        council_members: vec![],
        candidates: vec![],
        announcement_period_nr: 0,
        budget: 0,
        next_reward_payments: 0,
        next_budget_refill: <Runtime as Trait>::BudgetRefillPeriod::get(),
    }
}

pub fn build_test_externalities(config: GenesisConfig<Runtime>) -> sp_io::TestExternalities {
    let mut t = system::GenesisConfig::default()
        .build_storage::<Runtime>()
        .unwrap();

    config.assimilate_storage(&mut t).unwrap();

    let mut result = Into::<sp_io::TestExternalities>::into(t.clone());

    // Make sure we are not in block 1 where no events are emitted - see https://substrate.dev/recipes/2-appetizers/4-events.html#emitting-events
    result.execute_with(|| InstanceMockUtils::<Runtime>::increase_block_number(1));

    result
}

pub struct InstanceMockUtils<T: Trait> {
    _dummy: PhantomData<T>, // 0-sized data meant only to bound generic parameters
}

impl<T: Trait> InstanceMockUtils<T>
where
    T::AccountId: From<u64>,
    T::MembershipId: From<u64>,
    T::BlockNumber: From<u64> + Into<u64>,
    Balance<T>: From<u64> + Into<u64>,
{
    pub fn mock_origin(origin: OriginType<T::AccountId>) -> T::Origin {
        match origin {
            OriginType::Signed(account_id) => T::Origin::from(RawOrigin::Signed(account_id)),
            OriginType::Root => RawOrigin::Root.into(),
            //_ => panic!("not implemented"),
        }
    }

    pub fn increase_block_number(increase: u64) -> () {
        let block_number = system::Module::<T>::block_number();

        for i in 0..increase {
            let tmp_index: T::BlockNumber = block_number + i.into();

            <Module<T> as OnFinalize<T::BlockNumber>>::on_finalize(tmp_index);
            <referendum::Module<RuntimeReferendum, ReferendumInstance> as OnFinalize<
                <RuntimeReferendum as system::Trait>::BlockNumber,
            >>::on_finalize(tmp_index.into());

            system::Module::<T>::set_block_number(tmp_index + 1.into());
        }
    }

    // topup currency to the account
    fn topup_account(account_id: u64, amount: Balance<T>) {
        let _ = balances::Module::<RuntimeReferendum>::deposit_creating(&account_id, amount.into());
    }

    pub fn generate_candidate(index: u64, stake: Balance<T>) -> CandidateInfo<T> {
        let account_id = CANDIDATE_BASE_ID + index;
        let origin = OriginType::Signed(account_id.into());
        let candidate = CandidateOf::<T> {
            staking_account_id: account_id.into(),
            reward_account_id: account_id.into(),
            cycle_id: AnnouncementPeriodNr::get(),
            stake,
            note_hash: None,
        };

        Self::topup_account(account_id.into(), stake);

        CandidateInfo {
            origin,
            candidate,
            membership_id: account_id.into(),
            account_id: account_id.into(),
        }
    }

    pub fn generate_voter(
        index: u64,
        stake: Balance<T>,
        vote_for_index: u64,
        cycle_id: u64,
    ) -> VoterInfo<T> {
        let account_id = VOTER_BASE_ID + index;
        let origin = OriginType::Signed(account_id.into());
        let (commitment, salt) =
            Self::vote_commitment(&account_id.into(), &vote_for_index.into(), &cycle_id);

        Self::topup_account(account_id.into(), stake);

        VoterInfo {
            origin,
            account_id: account_id.into(),
            commitment,
            salt,
            vote_for: vote_for_index,
            stake,
        }
    }

    pub fn generate_salt() -> Vec<u8> {
        let mut rng = rand::thread_rng();

        rng.gen::<u64>().to_be_bytes().to_vec()
    }

    pub fn vote_commitment(
        account_id: &<T as system::Trait>::AccountId,
        vote_option_index: &u64,
        cycle_id: &u64,
    ) -> (T::Hash, Vec<u8>) {
        let salt = Self::generate_salt();

        (
            T::Referendum::calculate_commitment(account_id, &salt, &cycle_id, vote_option_index),
            salt.to_vec(),
        )
    }
}

/////////////////// Mocks of Module's actions //////////////////////////////////

pub struct InstanceMocks<T: Trait> {
    _dummy: PhantomData<T>, // 0-sized data meant only to bound generic parameters
}

impl<T: Trait> InstanceMocks<T>
where
    T::AccountId: From<u64> + Into<u64>,
    T::MembershipId: From<u64>,
    T::BlockNumber: From<u64> + Into<u64>,
    Balance<T>: From<u64> + Into<u64>,

    T::Hash: From<<RuntimeReferendum as system::Trait>::Hash>
        + Into<<RuntimeReferendum as system::Trait>::Hash>,
    T::Origin: From<<RuntimeReferendum as system::Trait>::Origin>
        + Into<<RuntimeReferendum as system::Trait>::Origin>,
    <T::Referendum as ReferendumManager<T::Origin, T::AccountId, T::Hash>>::VotePower:
        From<u64> + Into<u64>,
    T::MembershipId: Into<T::AccountId>,
{
    pub fn check_announcing_period(
        expected_update_block_number: T::BlockNumber,
        expected_state: CouncilStageAnnouncing,
    ) -> () {
        // check stage is in proper state
        assert_eq!(
            Stage::<T>::get(),
            CouncilStageUpdateOf::<T> {
                stage: CouncilStage::Announcing(expected_state),
                changed_at: expected_update_block_number,
            },
        );
    }

    pub fn check_election_period(
        expected_update_block_number: T::BlockNumber,
        expected_state: CouncilStageElection,
    ) -> () {
        // check stage is in proper state
        assert_eq!(
            Stage::<T>::get(),
            CouncilStageUpdateOf::<T> {
                stage: CouncilStage::Election(expected_state),
                changed_at: expected_update_block_number,
            },
        );
    }

    pub fn check_idle_period(expected_update_block_number: T::BlockNumber) -> () {
        // check stage is in proper state
        assert_eq!(
            Stage::<T>::get(),
            CouncilStageUpdateOf::<T> {
                stage: CouncilStage::Idle,
                changed_at: expected_update_block_number,
            },
        );
    }

    pub fn check_council_members(expect_members: Vec<CouncilMemberOf<T>>) -> () {
        // check stage is in proper state
        assert_eq!(CouncilMembers::<T>::get(), expect_members,);
    }

    pub fn check_referendum_revealing(
        //        candidate_count: u64,
        winning_target_count: u64,
        intermediate_winners: Vec<
            OptionResult<
                <T::Referendum as ReferendumManager<T::Origin, T::AccountId, T::Hash>>::VotePower,
            >,
        >,
        intermediate_results: BTreeMap<
            u64,
            <T::Referendum as ReferendumManager<T::Origin, T::AccountId, T::Hash>>::VotePower,
        >,
        expected_update_block_number: T::BlockNumber,
    ) {
        // check stage is in proper state
        assert_eq!(
            referendum::Stage::<RuntimeReferendum, ReferendumInstance>::get(),
            ReferendumStage::Revealing(ReferendumStageRevealing {
                winning_target_count,
                started: expected_update_block_number.into(),
                intermediate_winners: intermediate_winners
                    .iter()
                    .map(|item| OptionResult {
                        option_id: item.option_id,
                        vote_power: item.vote_power.into(),
                    })
                    .collect(),
                current_cycle_id: AnnouncementPeriodNr::get(),
            }),
        );

        INTERMEDIATE_RESULTS.with(|value| {
            assert_eq!(
                *value.borrow(),
                intermediate_results
                    .iter()
                    .map(|(key, value)| (*key, value.clone().into()))
                    .collect(),
            )
        });
    }

    pub fn check_announcing_stake(membership_id: &T::MembershipId, amount: Balance<T>) {
        assert_eq!(Candidates::<T>::contains_key(membership_id), true);

        assert_eq!(Candidates::<T>::get(membership_id).stake, amount);
    }

    pub fn check_candidacy_note(membership_id: &T::MembershipId, note: Option<&[u8]>) {
        assert_eq!(Candidates::<T>::contains_key(membership_id), true);

        let note_hash = match note {
            Some(tmp_note) => Some(T::Hashing::hash(tmp_note)),
            None => None,
        };

        assert_eq!(Candidates::<T>::get(membership_id).note_hash, note_hash,);
    }

    pub fn check_budget_refill(expected_balance: Balance<T>, expected_next_refill: T::BlockNumber) {
        assert_eq!(Budget::<T>::get(), expected_balance,);
        assert_eq!(NextBudgetRefill::<T>::get(), expected_next_refill,);
    }

    pub fn set_candidacy_note(
        origin: OriginType<T::AccountId>,
        membership_id: T::MembershipId,
        note: &[u8],
        expected_result: Result<(), Error<T>>,
    ) {
        // check method returns expected result
        assert_eq!(
            Module::<T>::set_candidacy_note(
                InstanceMockUtils::<T>::mock_origin(origin),
                membership_id,
                note.to_vec()
            ),
            expected_result,
        );

        if expected_result.is_err() {
            return;
        }

        Self::check_candidacy_note(&membership_id, Some(note));
    }

    pub fn announce_candidacy(
        origin: OriginType<T::AccountId>,
        member_id: T::MembershipId,
        stake: Balance<T>,
        expected_result: Result<(), Error<T>>,
    ) {
        // check method returns expected result
        assert_eq!(
            Module::<T>::announce_candidacy(
                InstanceMockUtils::<T>::mock_origin(origin),
                member_id,
                member_id.into(), // use member id as staking account
                member_id.into(), // use member id as reward account
                stake
            ),
            expected_result,
        );
    }

    pub fn vote_for_candidate(
        origin: OriginType<T::AccountId>,
        commitment: T::Hash,
        stake: Balance<T>,
        expected_result: Result<(), ()>,
    ) -> () {
        // check method returns expected result
        assert_eq!(
            referendum::Module::<RuntimeReferendum, ReferendumInstance>::vote(
                InstanceMockUtils::<T>::mock_origin(origin).into(),
                commitment.into(),
                stake.into(),
            )
            .is_ok(),
            expected_result.is_ok(),
        );
    }

    pub fn reveal_vote(
        origin: OriginType<T::AccountId>,
        salt: Vec<u8>,
        vote_option: u64,
        //expected_result: Result<(), referendum::Error<T, ReferendumInstance>>,
        expected_result: Result<(), ()>,
    ) -> () {
        // check method returns expected result
        assert_eq!(
            referendum::Module::<RuntimeReferendum, ReferendumInstance>::reveal_vote(
                InstanceMockUtils::<T>::mock_origin(origin).into(),
                salt,
                vote_option,
            )
            .is_ok(),
            expected_result.is_ok(),
        );
    }

    pub fn release_vote_stake(
        origin: OriginType<<Runtime as system::Trait>::AccountId>,
        expected_result: Result<(), ()>,
    ) -> () {
        // check method returns expected result
        assert_eq!(
            referendum::Module::<RuntimeReferendum, ReferendumInstance>::release_vote_stake(
                InstanceMockUtils::<Runtime>::mock_origin(origin),
            )
            .is_ok(),
            expected_result.is_ok(),
        );
    }

    pub fn set_budget(
        origin: OriginType<T::AccountId>,
        amount: Balance<T>,
        expected_result: Result<(), ()>,
    ) {
        // check method returns expected result
        assert_eq!(
            Module::<T>::set_budget(InstanceMockUtils::<T>::mock_origin(origin), amount,).is_ok(),
            expected_result.is_ok(),
        );

        if expected_result.is_err() {
            return;
        }

        assert_eq!(Budget::<T>::get(), amount,);
    }

<<<<<<< HEAD
=======
    pub fn plan_budget_refill(
        origin: OriginType<T::AccountId>,
        next_refill: T::BlockNumber,
        expected_result: Result<(), ()>,
    ) {
        // check method returns expected result
        assert_eq!(
            Module::<T>::plan_budget_refill(
                InstanceMockUtils::<T>::mock_origin(origin),
                next_refill,
            )
            .is_ok(),
            expected_result.is_ok(),
        );

        if expected_result.is_err() {
            return;
        }

        assert_eq!(NextBudgetRefill::<T>::get(), next_refill,);
    }

>>>>>>> 1fe64dba
    /// simulate one council's election cycle
    pub fn simulate_council_cycle(params: CouncilCycleParams<T>) {
        let settings = params.council_settings;

        // check initial council members
        Self::check_council_members(params.expected_initial_council_members.clone());

        // start announcing
        Self::check_announcing_period(
            params.cycle_start_block_number,
            CouncilStageAnnouncing {
                candidates_count: 0,
            },
        );

        escape_checkpoint!(
            params.interrupt_point.clone(),
            Some(CouncilCycleInterrupt::BeforeCandidatesAnnounce)
        );

        // announce candidacy for each candidate
        params.candidates_announcing.iter().for_each(|candidate| {
            Self::announce_candidacy(
                candidate.origin.clone(),
                candidate.account_id.clone(),
                settings.min_candidate_stake,
                Ok(()),
            );
        });

        escape_checkpoint!(
            params.interrupt_point.clone(),
            Some(CouncilCycleInterrupt::AfterCandidatesAnnounce)
        );

        // forward to election-voting period
        InstanceMockUtils::<T>::increase_block_number(
            settings.announcing_stage_duration.into() + 1,
        );

        // finish announcing period / start referendum -> will cause period prolongement
        Self::check_election_period(
            params.cycle_start_block_number + settings.announcing_stage_duration,
            CouncilStageElection {
                candidates_count: params.expected_candidates.len() as u64,
            },
        );

        escape_checkpoint!(
            params.interrupt_point.clone(),
            Some(CouncilCycleInterrupt::BeforeVoting)
        );

        // vote with all voters
        params.voters.iter().for_each(|voter| {
            Self::vote_for_candidate(
                voter.origin.clone(),
                voter.commitment.clone(),
                voter.stake.clone(),
                Ok(()),
            )
        });

        escape_checkpoint!(
            params.interrupt_point.clone(),
            Some(CouncilCycleInterrupt::AfterVoting)
        );

        // forward to election-revealing period
        InstanceMockUtils::<T>::increase_block_number(settings.voting_stage_duration.into() + 1);

        // referendum - start revealing period
        Self::check_referendum_revealing(
            settings.council_size,
            vec![],
            BTreeMap::new(), //<u64, T::VotePower>,
            params.cycle_start_block_number
                + settings.announcing_stage_duration
                + settings.voting_stage_duration,
        );

        escape_checkpoint!(
            params.interrupt_point.clone(),
            Some(CouncilCycleInterrupt::BeforeRevealing)
        );

        // reveal vote for all voters
        params.voters.iter().for_each(|voter| {
            Self::reveal_vote(
                voter.origin.clone(),
                voter.salt.clone(),
                voter.vote_for,
                Ok(()),
            );
        });

        escape_checkpoint!(
            params.interrupt_point.clone(),
            Some(CouncilCycleInterrupt::AfterRevealing)
        );

        // finish election / start idle period
        InstanceMockUtils::<T>::increase_block_number(settings.reveal_stage_duration.into() + 1);
        Self::check_idle_period(
            params.cycle_start_block_number
                + settings.reveal_stage_duration
                + settings.announcing_stage_duration
                + settings.voting_stage_duration,
        );
        Self::check_council_members(params.expected_final_council_members.clone());

        // finish idle period
        InstanceMockUtils::<T>::increase_block_number(settings.idle_stage_duration.into() + 1);
    }

    /// Simulate one full round of council lifecycle (announcing, election, idle). Use it to quickly test behavior in 2nd, 3rd, etc. cycle.
    pub fn run_full_council_cycle(
        start_block_number: T::BlockNumber,
        expected_initial_council_members: &[CouncilMemberOf<T>],
        users_offset: u64,
    ) -> CouncilCycleParams<T> {
        let council_settings = CouncilSettings::<T>::extract_settings();
        let vote_stake =
            <RuntimeReferendum as referendum::Trait<ReferendumInstance>>::MinimumStake::get();

        // generate candidates
        let candidates: Vec<CandidateInfo<T>> = (0..(council_settings.min_candidate_count + 1)
            as u64)
            .map(|i| {
                InstanceMockUtils::<T>::generate_candidate(
                    u64::from(i) + users_offset,
                    council_settings.min_candidate_stake,
                )
            })
            .collect();

        // prepare candidates that are expected to get into candidacy list
        let expected_candidates = candidates
            .iter()
            .map(|item| item.candidate.clone())
            .collect();

        let expected_final_council_members: Vec<CouncilMemberOf<T>> = vec![
            (
                candidates[3].candidate.clone(),
                candidates[3].membership_id,
                start_block_number + council_settings.election_duration - 1.into(),
                0.into(),
            )
                .into(),
            (
                candidates[0].candidate.clone(),
                candidates[0].membership_id,
                start_block_number + council_settings.election_duration - 1.into(),
                0.into(),
            )
                .into(),
            (
                candidates[1].candidate.clone(),
                candidates[1].membership_id,
                start_block_number + council_settings.election_duration - 1.into(),
                0.into(),
            )
                .into(),
        ];

        // generate voter for each 6 voters and give: 4 votes for option D, 3 votes for option A, and 2 vote for option B, and 1 for option C
        let votes_map: Vec<u64> = vec![3, 3, 3, 3, 0, 0, 0, 1, 1, 2];
        let voters = (0..votes_map.len())
            .map(|index| {
                InstanceMockUtils::<T>::generate_voter(
                    index as u64 + users_offset,
                    vote_stake.into(),
                    CANDIDATE_BASE_ID + votes_map[index] + users_offset,
                    AnnouncementPeriodNr::get(),
                )
            })
            .collect();

        let params = CouncilCycleParams {
            council_settings: CouncilSettings::<T>::extract_settings(),
            cycle_start_block_number: start_block_number,
            expected_initial_council_members: expected_initial_council_members.to_vec(),
            expected_final_council_members,
            candidates_announcing: candidates.clone(),
            expected_candidates,
            voters,

            interrupt_point: None,
        };

        InstanceMocks::<T>::simulate_council_cycle(params.clone());

        params
    }
}<|MERGE_RESOLUTION|>--- conflicted
+++ resolved
@@ -4,12 +4,8 @@
 use crate::{
     AnnouncementPeriodNr, Balance, Budget, CandidateOf, Candidates, CouncilMemberOf,
     CouncilMembers, CouncilStage, CouncilStageAnnouncing, CouncilStageElection, CouncilStageUpdate,
-<<<<<<< HEAD
-    CouncilStageUpdateOf, Error, GenesisConfig, Module, ReferendumConnection, Stage, Trait,
-=======
     CouncilStageUpdateOf, Error, GenesisConfig, Module, NextBudgetRefill, ReferendumConnection,
     Stage, Trait,
->>>>>>> 1fe64dba
 };
 
 use balances;
@@ -806,8 +802,6 @@
         assert_eq!(Budget::<T>::get(), amount,);
     }
 
-<<<<<<< HEAD
-=======
     pub fn plan_budget_refill(
         origin: OriginType<T::AccountId>,
         next_refill: T::BlockNumber,
@@ -830,7 +824,6 @@
         assert_eq!(NextBudgetRefill::<T>::get(), next_refill,);
     }
 
->>>>>>> 1fe64dba
     /// simulate one council's election cycle
     pub fn simulate_council_cycle(params: CouncilCycleParams<T>) {
         let settings = params.council_settings;
