--- conflicted
+++ resolved
@@ -248,13 +248,12 @@
         /// Working group size limit exceeded.
         MaxActiveWorkerNumberExceeded,
 
-<<<<<<< HEAD
         /// Add worker opening role stake cannot be zero.
         AddWorkerOpeningRoleStakeCannotBeZero,
 
         /// Add worker opening application stake cannot be zero.
         AddWorkerOpeningApplicationStakeCannotBeZero,
-=======
+
         /// Invalid OpeningPolicyCommitment parameter:
         /// fill_opening_failed_applicant_application_stake_unstaking_period should be non-zero.
         FillOpeningFailedApplicantApplicationStakeUnstakingPeriodIsZero,
@@ -266,7 +265,6 @@
         /// Invalid OpeningPolicyCommitment parameter:
         /// fill_opening_successful_applicant_application_stake_unstaking_period should be non-zero.
         FillOpeningSuccessfulApplicantApplicationStakeUnstakingPeriodIsZero,
->>>>>>> 893543b3
     }
 }
 
