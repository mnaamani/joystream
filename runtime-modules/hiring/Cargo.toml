--- conflicted
+++ resolved
@@ -5,44 +5,6 @@
 edition = '2018'
 
 [dependencies]
-<<<<<<< HEAD
-hex-literal = '0.1.0'
-serde = { version = '1.0', optional = true }
-serde_derive = { version = '1.0', optional = true }
-rstd = { package = 'sr-std', default-features = false, git = 'https://github.com/paritytech/substrate.git', rev = 'c37bb08535c49a12320af7facfd555ce05cce2e8'}
-runtime-primitives = { package = 'sr-primitives', default-features = false, git = 'https://github.com/paritytech/substrate.git', rev = 'c37bb08535c49a12320af7facfd555ce05cce2e8'}
-srml-support = { package = 'srml-support', default-features = false, git = 'https://github.com/paritytech/substrate.git', rev = 'c37bb08535c49a12320af7facfd555ce05cce2e8'}
-srml-support-procedural = { package = 'srml-support-procedural', git = 'https://github.com/paritytech/substrate.git', rev = 'c37bb08535c49a12320af7facfd555ce05cce2e8'}
-system = { package = 'srml-system', default-features = false, git = 'https://github.com/paritytech/substrate.git', rev = 'c37bb08535c49a12320af7facfd555ce05cce2e8'}
-balances = { package = 'srml-balances', default-features = false, git = 'https://github.com/paritytech/substrate.git', rev = 'c37bb08535c49a12320af7facfd555ce05cce2e8'}
-codec = { package = 'parity-scale-codec', version = '1.0.0', default-features = false, features = ['derive'] }
-mockall = {version = "0.7.1", optional = true}
-# https://users.rust-lang.org/t/failure-derive-compilation-error/39062
-quote = '<=1.0.2'
-
-[dependencies.stake]
-default_features = false
-package = 'substrate-stake-module'
-path = '../stake'
-
-[dependencies.timestamp]
-default_features = false
-git = 'https://github.com/paritytech/substrate.git'
-package = 'srml-timestamp'
-rev = 'c37bb08535c49a12320af7facfd555ce05cce2e8'
-
-[dependencies.runtime-io]
-default_features = false
-git = 'https://github.com/paritytech/substrate.git'
-package = 'sr-io'
-rev = 'c37bb08535c49a12320af7facfd555ce05cce2e8'
-
-[dev-dependencies]
-runtime-io = { package = 'sr-io', default-features = false, git = 'https://github.com/paritytech/substrate.git', rev = 'c37bb08535c49a12320af7facfd555ce05cce2e8'}
-primitives = { package = 'substrate-primitives', git = 'https://github.com/paritytech/substrate.git', rev = 'c37bb08535c49a12320af7facfd555ce05cce2e8'}
-mockall = "0.7.1"
-
-=======
 serde = { version = "1.0.101", optional = true, features = ["derive"] }
 codec = { package = 'parity-scale-codec', version = '1.3.1', default-features = false, features = ['derive'] }
 sp-std = { package = 'sp-std', default-features = false, git = 'https://github.com/paritytech/substrate.git', rev = '00768a1f21a579c478fe5d4f51e1fa71f7db9fd4'}
@@ -57,7 +19,6 @@
 sp-io = { package = 'sp-io', default-features = false, git = 'https://github.com/paritytech/substrate.git', rev = '00768a1f21a579c478fe5d4f51e1fa71f7db9fd4'}
 sp-core = { package = 'sp-core', default-features = false, git = 'https://github.com/paritytech/substrate.git', rev = '00768a1f21a579c478fe5d4f51e1fa71f7db9fd4'}
 balances = { package = 'pallet-balances', default-features = false, git = 'https://github.com/paritytech/substrate.git', rev = '00768a1f21a579c478fe5d4f51e1fa71f7db9fd4'}
->>>>>>> 6ee1a56e
 
 [features]
 default = ['std']
