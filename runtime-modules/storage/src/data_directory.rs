//! # Data directory module
//! Data directory module for the Joystream platform manages IPFS content id, storage providers,
//! owners of the content. It allows to add and accept or reject the content in the system.
//!
//! ## Comments
//!
//! Data object type registry module uses  working group module to authorize actions.
//!
//! ## Supported extrinsics
//!
//! ### Public extrinsic
//! - [add_content](./struct.Module.html#method.add_content) - Adds the content to the system.
//!
//! ### Private extrinsics
//! - accept_content - Storage provider accepts a content.
//! - reject_content - Storage provider rejects a content.
//! - remove_known_content_id - Removes the content id from the list of known content ids. Requires root privileges.
//! - set_known_content_id - Sets the content id from the list of known content ids. Requires root privileges.
//!

// Do not delete! Cannot be uncommented by default, because of Parity decl_module! issue.
//#![warn(missing_docs)]

use codec::{Decode, Encode};
use frame_support::dispatch::DispatchResult;
use frame_support::traits::Get;
use frame_support::{decl_error, decl_event, decl_module, decl_storage, ensure};
use sp_std::collections::btree_map::BTreeMap;
use sp_std::vec::Vec;
use system::ensure_root;

#[cfg(feature = "std")]
use serde::{Deserialize, Serialize};

use common::origin::ActorOriginValidator;
pub use common::storage::{ContentParameters, StorageObjectOwner};
pub(crate) use common::BlockAndTime;

use crate::data_object_type_registry;
use crate::data_object_type_registry::IsActiveDataObjectType;
use crate::*;

/// The _Data directory_ main _Trait_.
pub trait Trait:
    pallet_timestamp::Trait
    + system::Trait
    + data_object_type_registry::Trait
    + membership::Trait
    + working_group::Trait<StorageWorkingGroupInstance>
    + common::MembershipTypes
    + common::StorageOwnership
{
    /// _Data directory_ event type.
    type Event: From<Event<Self>> + Into<<Self as system::Trait>::Event>;

    /// Provides random storage provider id.
    type StorageProviderHelper: StorageProviderHelper<Self>;

    /// Active data object type validator.
    type IsActiveDataObjectType: data_object_type_registry::IsActiveDataObjectType<Self>;

    /// Validates member id and origin combination.
    type MemberOriginValidator: ActorOriginValidator<Self::Origin, MemberId<Self>, Self::AccountId>;

    type MaxObjectsPerInjection: Get<u32>;

    /// Default content quota for all actors.
    type DefaultQuota: Get<Quota>;
}

decl_error! {
    /// _Data object storage registry_ module predefined errors.
    pub enum Error for Module<T: Trait>{
        /// Content with this ID not found.
        CidNotFound,

        /// Only the liaison for the content may modify its status.
        LiaisonRequired,

        /// Cannot create content for inactive or missing data object type.
        DataObjectTypeMustBeActive,

        /// "Data object already added under this content id".
        DataObjectAlreadyAdded,

        /// Require root origin in extrinsics.
        RequireRootOrigin,

        /// DataObject Injection Failed. Too Many DataObjects.
        DataObjectsInjectionExceededLimit,

        /// Contant uploading failed. Actor quota objects limit exceeded.
        QuotaObjectsLimitExceeded,

        /// Contant uploading failed. Actor quota size limit exceeded.
        QuotaSizeLimitExceeded,

        /// Quota size limit upper bound exceeded
        QuotaSizeLimitUpperBoundExceeded,

        /// Quota objects limit upper bound exceeded
        QuotaObjectsLimitUpperBoundExceeded,

        /// Contant uploading failed. Actor quota size limit exceeded.
        GlobalQuotaSizeLimitExceeded,

        /// Contant uploading failed. Actor quota objects limit exceeded.
        GlobalQuotaObjectsLimitExceeded,
    }
}

/// The decision of the storage provider when it acts as liaison.
#[cfg_attr(feature = "std", derive(Serialize, Deserialize))]
#[derive(Clone, Encode, Decode, PartialEq, Debug)]
pub enum LiaisonJudgement {
    /// Content awaits for a judgment.
    Pending,

    /// Content accepted.
    Accepted,

    /// Content rejected.
    Rejected,
}

impl Default for LiaisonJudgement {
    fn default() -> Self {
        LiaisonJudgement::Pending
    }
}

/// Alias for DataObjectInternal
pub type DataObject<T> = DataObjectInternal<
    MemberId<T>,
    ChannelId<T>,
    DAOId<T>,
    <T as system::Trait>::BlockNumber,
    <T as pallet_timestamp::Trait>::Moment,
    DataObjectTypeId<T>,
    StorageProviderId<T>,
>;

/// Manages content ids, type and storage provider decision about it.
#[cfg_attr(feature = "std", derive(Serialize, Deserialize))]
#[derive(Clone, Encode, Decode, PartialEq, Debug)]
pub struct DataObjectInternal<
    MemberId,
    ChannelId,
    DAOId,
    BlockNumber,
    Moment,
    DataObjectTypeId,
    StorageProviderId,
> {
    /// Content owner.
    pub owner: StorageObjectOwner<MemberId, ChannelId, DAOId>,

    /// Content added at.
    pub added_at: BlockAndTime<BlockNumber, Moment>,

    /// Content type id.
    pub type_id: DataObjectTypeId,

    /// Content size in bytes.
    pub size: u64,

    /// Storage provider id of the liaison.
    pub liaison: StorageProviderId,

    /// Storage provider as liaison judgment.
    pub liaison_judgement: LiaisonJudgement,

    /// IPFS content id.
    pub ipfs_content_id: Vec<u8>,
}

#[derive(Clone, Copy)]
pub struct Voucher {
    pub size: u64,
    pub objects: u64,
}

/// Uploading quota for StorageObjectOwner
#[cfg_attr(feature = "std", derive(Serialize, Deserialize))]
#[derive(Clone, Copy, Encode, Decode, PartialEq, Eq, Debug, Default)]
pub struct Quota {
    // Total objects size limit per StorageObjectOwner
    pub size_limit: u64,
    // Total objects number limit per StorageObjectOwner
    pub objects_limit: u64,
    pub size_used: u64,
    pub objects_used: u64,
}

impl Quota {
    /// Create new quota with provided size & objects limits
    pub const fn new(size_limit: u64, objects_limit: u64) -> Self {
        Self {
            size_limit,
            objects_limit,
            size_used: 0,
            objects_used: 0,
        }
    }

    /// Calculate free quota
    pub fn calculate_voucher(&self) -> Voucher {
        Voucher {
            size: self.size_limit - self.size_used,
            objects: self.objects_limit - self.objects_used,
        }
    }

    pub fn fill_quota(self, voucher: Voucher) -> Self {
        Self {
            size_used: self.size_used + voucher.size,
            objects_used: self.objects_used + voucher.objects,
            ..self
        }
    }

    pub fn release_quota(self, voucher: Voucher) -> Self {
        Self {
            size_used: self.size_used - voucher.size,
            objects_used: self.objects_used - voucher.objects,
            ..self
        }
    }

    pub fn set_new_size_limit(&mut self, new_size_limit: u64) {
        self.size_limit = new_size_limit;
    }

    pub fn set_new_objects_limit(&mut self, new_objects_limit: u64) {
        self.objects_limit = new_objects_limit;
    }
}

/// A map collection of unique DataObjects keyed by the ContentId
pub type DataObjectsMap<T> = BTreeMap<ContentId<T>, DataObject<T>>;

decl_storage! {
    trait Store for Module<T: Trait> as DataDirectory {
        /// List of ids known to the system.
        pub KnownContentIds get(fn known_content_ids) config(): Vec<ContentId<T>> = Vec::new();

        /// Maps data objects by their content id.
        pub DataObjectByContentId get(fn data_object_by_content_id) config():
            map hasher(blake2_128_concat) T::ContentId => Option<DataObject<T>>;

        /// Maps storage owner to it`s quota. Created when the first upload by the new actor occured.
        pub Quotas get(fn quotas) config():
            map hasher(blake2_128_concat) StorageObjectOwner<MemberId<T>, ChannelId<T>, DAOId<T>> => Quota;

        /// Upper bound for the Quota size limit.
        pub QuotaSizeLimitUpperBound get(fn quota_size_limit_upper_bound) config(): u64;

        /// Upper bound for the Quota objects number limit.
        pub QuotaObjectsLimitUpperBound get(fn quota_objects_limit_upper_bound) config(): u64;

        /// Global quota.
        pub GlobalQuota get(fn global_quota) config(): Quota;
    }
}

decl_event! {
    /// _Data directory_ events
    pub enum Event<T> where
        StorageObjectOwner = StorageObjectOwner<MemberId<T>, ChannelId<T>, DAOId<T>>,
        StorageProviderId = StorageProviderId<T>,
        Content = Vec<ContentParameters<ContentId<T>, DataObjectTypeId<T>>>,
        ContentId = ContentId<T>,
        QuotaLimit = u64
    {
        /// Emits on adding of the content.
        /// Params:
        /// - Content parameters representation.
        /// - StorageObjectOwner enum.
        ContentAdded(Content, StorageObjectOwner),

        /// Emits when the storage provider accepts a content.
        /// Params:
        /// - Id of the relationship.
        /// - Id of the storage provider.
        ContentAccepted(ContentId, StorageProviderId),

        /// Emits when the storage provider rejects a content.
        /// Params:
        /// - Id of the relationship.
        /// - Id of the storage provider.
        ContentRejected(ContentId, StorageProviderId),

        /// Emits when the storage object owner quota size limit update performed.
        /// Params:
        /// - StorageObjectOwner enum.
        /// - quota size limit.
        StorageObjectOwnerQuotaSizeLimitUpdated(StorageObjectOwner, QuotaLimit),

        /// Emits when the storage object owner quota objects limit update performed.
        /// Params:
        /// - StorageObjectOwner enum.
        /// - quota objects limit.
        StorageObjectOwnerQuotaObjectsLimitUpdated(StorageObjectOwner, QuotaLimit),
    }
}

decl_module! {
    /// _Data directory_ substrate module.
    pub struct Module<T: Trait> for enum Call where origin: T::Origin {
        /// Default deposit_event() handler
        fn deposit_event() = default;

        /// Predefined errors.
        type Error = Error<T>;

        /// Maximum objects allowed per inject_data_objects() transaction
        const MaxObjectsPerInjection: u32 = T::MaxObjectsPerInjection::get();

<<<<<<< HEAD
        /// Adds the content to the system. The created DataObject
=======
        /// Adds the content to the system. Member id should match its origin. The created DataObject
        /// awaits liaison to accept or reject it.
        #[weight = 10_000_000] // TODO: adjust weight
        pub fn add_content_as_member(
            origin,
            member_id: MemberId<T>,
            content: Vec<ContentParameters<T::ContentId, DataObjectTypeId<T>>>
        ) {
            T::MemberOriginValidator::ensure_actor_origin(
                origin,
                member_id,
            )?;

            Self::ensure_content_is_valid(&content)?;

            let owner = StorageObjectOwner::Member(member_id);

            let owner_quota = Self::get_quota(&owner);

            // Ensure owner quota constraints satisfied.
            // Calculate upload voucher
            let upload_voucher = Self::ensure_owner_quota_constraints_satisfied(owner_quota, &content)?;

            // Ensure global quota constraints satisfied.
            Self::ensure_global_quota_constraints_satisfied(upload_voucher)?;

            let liaison = T::StorageProviderHelper::get_random_storage_provider()?;

            //
            // == MUTATION SAFE ==
            //

            // Let's create the entry then
            Self::upload_content(owner_quota, upload_voucher, liaison, content.clone(), owner.clone());

            Self::deposit_event(RawEvent::ContentAdded(content, owner));
        }

        /// Adds the content to the system. Requires root privileges. The created DataObject
>>>>>>> 66937035
        /// awaits liaison to accept or reject it.
        #[weight = 10_000_000] // TODO: adjust weight
        pub fn add_content(
            origin,
            owner: StorageObjectOwner<MemberId<T>, ChannelId<T>, DAOId<T>>,
            content: Vec<ContentParameters<ContentId<T>, DataObjectTypeId<T>>>
        ) {
            if let StorageObjectOwner::Member(member_id) = owner {
                T::MemberOriginValidator::ensure_actor_origin(
                    origin,
                    member_id,
                )?;
            } else {
                ensure_root(origin)?;
            };

            Self::ensure_content_is_valid(&content)?;

            let owner_quota = Self::get_quota(&owner);

            // Ensure owner quota constraints satisfied.
            // Calculate upload voucher
            let upload_voucher = Self::ensure_owner_quota_constraints_satisfied(owner_quota, &content)?;

            // Ensure global quota constraints satisfied.
            Self::ensure_global_quota_constraints_satisfied(upload_voucher)?;

            let liaison = T::StorageProviderHelper::get_random_storage_provider()?;

            //
            // == MUTATION SAFE ==
            //

            // Let's create the entry then
            Self::upload_content(owner_quota, upload_voucher, liaison, content.clone(), owner.clone());

            Self::deposit_event(RawEvent::ContentAdded(content, owner));
        }

        /// Updates storage object owner quota objects limit. Requires leader privileges.
        #[weight = 10_000_000] // TODO: adjust weight
        pub fn update_storage_object_owner_quota_objects_limit(
            origin,
            abstract_owner: StorageObjectOwner<MemberId<T>, ChannelId<T>, DAOId<T>>,
            new_quota_objects_limit: u64
        ) {
            <StorageWorkingGroup<T>>::ensure_origin_is_active_leader(origin)?;
            ensure!(new_quota_objects_limit <= Self::quota_objects_limit_upper_bound(), Error::<T>::QuotaSizeLimitUpperBoundExceeded);

            //
            // == MUTATION SAFE ==
            //

            if <Quotas<T>>::contains_key(&abstract_owner) {
                <Quotas<T>>::mutate(&abstract_owner, |quota| {
                    quota.set_new_objects_limit(new_quota_objects_limit);
                });
            } else {
                let mut quota = T::DefaultQuota::get();
                quota.set_new_objects_limit(new_quota_objects_limit);
                <Quotas<T>>::insert(&abstract_owner, quota);
            };

            Self::deposit_event(RawEvent::StorageObjectOwnerQuotaObjectsLimitUpdated(abstract_owner, new_quota_objects_limit));
        }

        /// Updates storage object owner quota size limit. Requires leader privileges.
        #[weight = 10_000_000] // TODO: adjust weight
        pub fn update_storage_object_owner_quota_size_limit(
            origin,
            abstract_owner: StorageObjectOwner<MemberId<T>, ChannelId<T>, DAOId<T>>,
            new_quota_size_limit: u64
        ) {
            <StorageWorkingGroup<T>>::ensure_origin_is_active_leader(origin)?;
            ensure!(new_quota_size_limit <= Self::quota_size_limit_upper_bound(), Error::<T>::QuotaObjectsLimitUpperBoundExceeded);

            //
            // == MUTATION SAFE ==
            //

            if <Quotas<T>>::contains_key(&abstract_owner) {
                <Quotas<T>>::mutate(&abstract_owner, |quota| {
                    quota.set_new_size_limit(new_quota_size_limit);
                });
            } else {
                let mut quota = T::DefaultQuota::get();
                quota.set_new_size_limit(new_quota_size_limit);
                <Quotas<T>>::insert(&abstract_owner, quota);
            };

            Self::deposit_event(RawEvent::StorageObjectOwnerQuotaSizeLimitUpdated(abstract_owner, new_quota_size_limit));
        }

        /// Storage provider accepts a content. Requires signed storage provider account and its id.
        /// The LiaisonJudgement can be updated, but only by the liaison.
        #[weight = 10_000_000] // TODO: adjust weight
        pub(crate) fn accept_content(
            origin,
            storage_provider_id: StorageProviderId<T>,
            content_id: T::ContentId
        ) {
            <StorageWorkingGroup<T>>::ensure_worker_signed(origin, &storage_provider_id)?;

            // == MUTATION SAFE ==

            Self::update_content_judgement(&storage_provider_id, content_id, LiaisonJudgement::Accepted)?;

            <KnownContentIds<T>>::mutate(|ids| ids.push(content_id));

            Self::deposit_event(RawEvent::ContentAccepted(content_id, storage_provider_id));
        }

        /// Storage provider rejects a content. Requires signed storage provider account and its id.
        /// The LiaisonJudgement can be updated, but only by the liaison.
        #[weight = 10_000_000] // TODO: adjust weight
        pub(crate) fn reject_content(
            origin,
            storage_provider_id: StorageProviderId<T>,
            content_id: T::ContentId
        ) {
            <StorageWorkingGroup<T>>::ensure_worker_signed(origin, &storage_provider_id)?;

            // == MUTATION SAFE ==

            Self::update_content_judgement(&storage_provider_id, content_id, LiaisonJudgement::Rejected)?;
            Self::deposit_event(RawEvent::ContentRejected(content_id, storage_provider_id));
        }

        // Sudo methods

        /// Removes the content id from the list of known content ids. Requires root privileges.
        #[weight = 10_000_000] // TODO: adjust weight
        fn remove_known_content_id(origin, content_id: T::ContentId) {
            ensure_root(origin)?;

            // == MUTATION SAFE ==

            let upd_content_ids: Vec<T::ContentId> = Self::known_content_ids()
                .into_iter()
                .filter(|&id| id != content_id)
                .collect();
            <KnownContentIds<T>>::put(upd_content_ids);
        }

        /// Injects a set of data objects and their corresponding content id into the directory.
        /// The operation is "silent" - no events will be emitted as objects are added.
        /// The number of objects that can be added per call is limited to prevent the dispatch
        /// from causing the block production to fail if it takes too much time to process.
        /// Existing data objects will be overwritten.
        #[weight = 10_000_000] // TODO: adjust weight
        pub(crate) fn inject_data_objects(origin, objects: DataObjectsMap<T>) {
            ensure_root(origin)?;

            // Must provide something to inject
            ensure!(objects.len() <= T::MaxObjectsPerInjection::get() as usize, Error::<T>::DataObjectsInjectionExceededLimit);

            for (id, object) in objects.into_iter() {
                // append to known content ids
                // duplicates will be removed at the end
                <KnownContentIds<T>>::mutate(|ids| ids.push(id));
                <DataObjectByContentId<T>>::insert(id, object);
            }

            // remove duplicate ids
            <KnownContentIds<T>>::mutate(|ids| {
                ids.sort();
                ids.dedup();
            });
        }
    }
}

impl<T: Trait> Module<T> {
    // Get owner quota if exists, otherwise return default one.
    fn get_quota(owner: &StorageObjectOwner<MemberId<T>, ChannelId<T>, DAOId<T>>) -> Quota {
        if <Quotas<T>>::contains_key(owner) {
            Self::quotas(owner)
        } else {
            T::DefaultQuota::get()
        }
    }

    // Ensure owner quota constraints satisfied, returns total object length and total size voucher for this upload.
    fn ensure_owner_quota_constraints_satisfied(
        owner_quota: Quota,
        content: &[ContentParameters<T::ContentId, DataObjectTypeId<T>>],
    ) -> Result<Voucher, Error<T>> {
        let owner_quota_voucher = owner_quota.calculate_voucher();

        // Ensure total content length is less or equal then available per given owner quota
        let content_length = content.len() as u64;

        ensure!(
            owner_quota_voucher.objects >= content_length,
            Error::<T>::QuotaObjectsLimitExceeded
        );

        // Ensure total content size is less or equal then available per given owner quota
        let content_size = content
            .iter()
            .fold(0, |total_size, content| total_size + content.size);

        ensure!(
            owner_quota_voucher.size >= content_size,
            Error::<T>::QuotaSizeLimitExceeded
        );

        Ok(Voucher {
            size: content_size,
            objects: content_length,
        })
    }

    // Ensures global quota constraints satisfied.
    fn ensure_global_quota_constraints_satisfied(upload_voucher: Voucher) -> DispatchResult {
        let global_quota_voucher = Self::global_quota().calculate_voucher();

        ensure!(
            global_quota_voucher.objects >= upload_voucher.objects,
            Error::<T>::GlobalQuotaObjectsLimitExceeded
        );

        ensure!(
            global_quota_voucher.size >= upload_voucher.size,
            Error::<T>::GlobalQuotaSizeLimitExceeded
        );

        Ok(())
    }

    // Complete content upload, update quotas
    fn upload_content(
        owner_quota: Quota,
        upload_voucher: Voucher,
        liaison: StorageProviderId<T>,
        multi_content: Vec<ContentParameters<T::ContentId, DataObjectTypeId<T>>>,
        owner: StorageObjectOwner<MemberId<T>, ChannelId<T>, DAOId<T>>,
    ) {
        for content in multi_content {
            let data: DataObject<T> = DataObjectInternal {
                type_id: content.type_id,
                size: content.size,
                added_at: common::current_block_time::<T>(),
                owner: owner.clone(),
                liaison,
                liaison_judgement: LiaisonJudgement::Pending,
                ipfs_content_id: content.ipfs_content_id,
            };

            <DataObjectByContentId<T>>::insert(content.content_id, data);
        }

        // Updade or create owner quota.
        <Quotas<T>>::insert(owner, owner_quota.fill_quota(upload_voucher));

        // Update global quota
        <GlobalQuota>::mutate(|global_quota| global_quota.fill_quota(upload_voucher));
    }

    fn ensure_content_is_valid(
        multi_content: &[ContentParameters<T::ContentId, DataObjectTypeId<T>>],
    ) -> DispatchResult {
        for content in multi_content {
            ensure!(
                T::IsActiveDataObjectType::is_active_data_object_type(&content.type_id),
                Error::<T>::DataObjectTypeMustBeActive
            );

            ensure!(
                !<DataObjectByContentId<T>>::contains_key(&content.content_id),
                Error::<T>::DataObjectAlreadyAdded
            );
        }
        Ok(())
    }

    fn update_content_judgement(
        storage_provider_id: &StorageProviderId<T>,
        content_id: T::ContentId,
        judgement: LiaisonJudgement,
    ) -> DispatchResult {
        let mut data =
            Self::data_object_by_content_id(&content_id).ok_or(Error::<T>::CidNotFound)?;

        // Make sure the liaison matches
        ensure!(
            data.liaison == *storage_provider_id,
            Error::<T>::LiaisonRequired
        );

        data.liaison_judgement = judgement;
        <DataObjectByContentId<T>>::insert(content_id, data);

        Ok(())
    }
}

/// Provides random storage provider id. We use it when assign the content to the storage provider.
pub trait StorageProviderHelper<T: Trait> {
    /// Provides random storage provider id.
    fn get_random_storage_provider() -> Result<StorageProviderId<T>, &'static str>;
}

/// Content access helper.
pub trait ContentIdExists<T: Trait> {
    /// Verifies the content existence.
    fn has_content(id: &T::ContentId) -> bool;

    /// Returns the data object for the provided content id.
    fn get_data_object(id: &T::ContentId) -> Result<DataObject<T>, &'static str>;
}

impl<T: Trait> ContentIdExists<T> for Module<T> {
    fn has_content(content_id: &T::ContentId) -> bool {
        Self::data_object_by_content_id(*content_id).is_some()
    }

    fn get_data_object(content_id: &T::ContentId) -> Result<DataObject<T>, &'static str> {
        match Self::data_object_by_content_id(*content_id) {
            Some(data) => Ok(data),
            None => Err(Error::<T>::LiaisonRequired.into()),
        }
    }
}

impl<T: Trait> common::storage::StorageSystem<T> for Module<T> {
    fn atomically_add_content(
        owner: StorageObjectOwner<MemberId<T>, ChannelId<T>, DAOId<T>>,
        content: Vec<ContentParameters<T::ContentId, DataObjectTypeId<T>>>,
    ) -> DispatchResult {
        Self::ensure_content_is_valid(&content)?;

        let liaison = T::StorageProviderHelper::get_random_storage_provider()?;

        let owner_quota = Self::get_quota(&owner);
        let upload_voucher = Self::ensure_owner_quota_constraints_satisfied(owner_quota, &content)?;

        Self::upload_content(owner_quota, upload_voucher, liaison, content, owner);
        Ok(())
    }

    fn can_add_content(
        owner: StorageObjectOwner<MemberId<T>, ChannelId<T>, DAOId<T>>,
        content: Vec<ContentParameters<T::ContentId, DataObjectTypeId<T>>>,
    ) -> DispatchResult {
        T::StorageProviderHelper::get_random_storage_provider()?;
        let owner_quota = Self::get_quota(&owner);
        Self::ensure_owner_quota_constraints_satisfied(owner_quota, &content)?;
        Self::ensure_content_is_valid(&content)
    }
}<|MERGE_RESOLUTION|>--- conflicted
+++ resolved
@@ -316,49 +316,7 @@
         /// Maximum objects allowed per inject_data_objects() transaction
         const MaxObjectsPerInjection: u32 = T::MaxObjectsPerInjection::get();
 
-<<<<<<< HEAD
         /// Adds the content to the system. The created DataObject
-=======
-        /// Adds the content to the system. Member id should match its origin. The created DataObject
-        /// awaits liaison to accept or reject it.
-        #[weight = 10_000_000] // TODO: adjust weight
-        pub fn add_content_as_member(
-            origin,
-            member_id: MemberId<T>,
-            content: Vec<ContentParameters<T::ContentId, DataObjectTypeId<T>>>
-        ) {
-            T::MemberOriginValidator::ensure_actor_origin(
-                origin,
-                member_id,
-            )?;
-
-            Self::ensure_content_is_valid(&content)?;
-
-            let owner = StorageObjectOwner::Member(member_id);
-
-            let owner_quota = Self::get_quota(&owner);
-
-            // Ensure owner quota constraints satisfied.
-            // Calculate upload voucher
-            let upload_voucher = Self::ensure_owner_quota_constraints_satisfied(owner_quota, &content)?;
-
-            // Ensure global quota constraints satisfied.
-            Self::ensure_global_quota_constraints_satisfied(upload_voucher)?;
-
-            let liaison = T::StorageProviderHelper::get_random_storage_provider()?;
-
-            //
-            // == MUTATION SAFE ==
-            //
-
-            // Let's create the entry then
-            Self::upload_content(owner_quota, upload_voucher, liaison, content.clone(), owner.clone());
-
-            Self::deposit_event(RawEvent::ContentAdded(content, owner));
-        }
-
-        /// Adds the content to the system. Requires root privileges. The created DataObject
->>>>>>> 66937035
         /// awaits liaison to accept or reject it.
         #[weight = 10_000_000] // TODO: adjust weight
         pub fn add_content(
