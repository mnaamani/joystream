use crate::errors::*;
use crate::*;
use codec::{Codec, Decode, Encode};
use core::fmt::Debug;
use runtime_primitives::traits::{MaybeSerializeDeserialize, Member, SimpleArithmetic};

#[cfg(feature = "std")]
pub use serde::{Deserialize, Serialize};
use srml_support::{dispatch, ensure, Parameter};

/// Model of authentication manager.
pub trait ActorAuthenticator: system::Trait + Debug {
    /// Curator identifier
    type CuratorId: Parameter
        + Member
        + SimpleArithmetic
        + Codec
        + Default
        + Copy
        + Clone
        + MaybeSerializeDeserialize
        + Eq
        + PartialEq
        + Ord;

    /// Member identifier
    type MemberId: Parameter
        + Member
        + SimpleArithmetic
        + Codec
        + Default
        + Copy
        + Clone
        + MaybeSerializeDeserialize
        + Eq
        + PartialEq
        + Ord;

    /// Curator group identifier
    type CuratorGroupId: Parameter
        + Member
        + SimpleArithmetic
        + Codec
        + One
        + Default
        + Copy
        + Clone
        + MaybeSerializeDeserialize
        + Eq
        + PartialEq
        + Ord;

    /// Authorize actor as lead
    fn is_lead(account_id: &Self::AccountId) -> bool;

    /// Authorize actor as curator
    fn is_curator(curator_id: &Self::CuratorId, account_id: &Self::AccountId) -> bool;

    /// Authorize actor as member
    fn is_member(member_id: &Self::MemberId, account_id: &Self::AccountId) -> bool;
}

/// Ensure curator authorization performed succesfully
pub fn ensure_curator_auth_success<T: ActorAuthenticator>(
    curator_id: &T::CuratorId,
    account_id: &T::AccountId,
) -> dispatch::Result {
    ensure!(
        T::is_curator(curator_id, account_id),
        ERROR_CURATOR_AUTH_FAILED
    );
    Ok(())
}

/// Ensure member authorization performed succesfully
pub fn ensure_member_auth_success<T: ActorAuthenticator>(
    member_id: &T::MemberId,
    account_id: &T::AccountId,
) -> dispatch::Result {
    ensure!(
        T::is_member(member_id, account_id),
        ERROR_MEMBER_AUTH_FAILED
    );
    Ok(())
}

/// Ensure lead authorization performed succesfully
pub fn ensure_lead_auth_success<T: ActorAuthenticator>(
    account_id: &T::AccountId,
) -> dispatch::Result {
    ensure!(T::is_lead(account_id), ERROR_LEAD_AUTH_FAILED);
    Ok(())
}

/// Ensure given `Origin` is lead
pub fn ensure_is_lead<T: ActorAuthenticator>(origin: T::Origin) -> dispatch::Result {
    let account_id = ensure_signed(origin)?;
    ensure_lead_auth_success::<T>(&account_id)
}

/// Authorize curator, performing all checks to ensure curator can act
pub fn perform_curator_in_group_auth<T: Trait>(
    curator_id: &T::CuratorId,
    curator_group_id: &T::CuratorGroupId,
    account_id: &T::AccountId,
) -> dispatch::Result {
    // Ensure curator authorization performed succesfully
    ensure_curator_auth_success::<T>(curator_id, account_id)?;

<<<<<<< HEAD
    let curator_group = Module::<T>::ensure_curator_group_existss(curator_group_id)?;
=======
    // Ensure CuratorGroup under given curator_group_id exists, retrieve corresponding one
    let curator_group = Module::<T>::ensure_curator_group_exists(curator_group_id)?;
>>>>>>> 85b4dc42

    // Ensure curator group is active
    ensure!(curator_group.is_active(), ERROR_CURATOR_GROUP_IS_NOT_ACTIVE);

    // Ensure curator under given curator_id exists in CuratorGroup
    CuratorGroup::<T>::ensure_curator_in_group_exists(&curator_group, curator_id)?;
    Ok(())
}

/// A group, that consists of `curators` set
#[cfg_attr(feature = "std", derive(Serialize, Deserialize))]
#[derive(Encode, Decode, Eq, PartialEq, Clone, Debug)]
pub struct CuratorGroup<T: Trait> {
    /// Curators set, associated with a iven curator group
    curators: BTreeSet<T::CuratorId>,

    /// When `false`, curator in a given group is forbidden to act
    active: bool,

    /// Used to count the number of `Class`(es), given curator group maintains
    number_of_classes_maintained: u32,
}

impl<T: Trait> Default for CuratorGroup<T> {
    fn default() -> Self {
        Self {
            curators: BTreeSet::new(),
            // default curator group status right after creation
            active: false,
            number_of_classes_maintained: 0,
        }
    }
}

impl<T: Trait> CuratorGroup<T> {
    /// Check if `CuratorGroup` contains curator under given `curator_id`
    pub fn is_curator(&self, curator_id: &T::CuratorId) -> bool {
        self.curators.contains(curator_id)
    }

    /// Check if `CuratorGroup` is active
    pub fn is_active(&self) -> bool {
        self.active
    }

    /// Set `CuratorGroup` status as provided
    pub fn set_status(&mut self, is_active: bool) {
        self.active = is_active
    }

    /// Retrieve set of all curator_ids related to `CuratorGroup` by reference
    pub fn get_curators(&self) -> &BTreeSet<T::CuratorId> {
        &self.curators
    }

    /// Retrieve set of all curator_ids related to `CuratorGroup` by mutable  reference
    pub fn get_curators_mut(&mut self) -> &mut BTreeSet<T::CuratorId> {
        &mut self.curators
    }

    /// Increment number of classes `CuratorGroup` maintains
    pub fn increment_number_of_classes_maintained_count(&mut self) {
        self.number_of_classes_maintained += 1;
    }

    /// Decrement number of classes `CuratorGroup` maintains
    pub fn decrement_number_of_classes_maintained_count(&mut self) {
        self.number_of_classes_maintained -= 1;
    }

    /// Ensure curator group does not maintain any `Class`
    pub fn ensure_curator_group_maintains_no_classes(&self) -> dispatch::Result {
        ensure!(
            self.number_of_classes_maintained == 0,
            ERROR_CURATOR_GROUP_REMOVAL_FORBIDDEN
        );
        Ok(())
    }

    /// Ensure `MaxNumberOfCuratorsPerGroup` constraint satisfied
    pub fn ensure_max_number_of_curators_limit_not_reached(&self) -> dispatch::Result {
        ensure!(
            self.curators.len() < T::MaxNumberOfCuratorsPerGroup::get() as usize,
            ERROR_NUMBER_OF_CURATORS_PER_GROUP_LIMIT_REACHED
        );
        Ok(())
    }

    /// Ensure curator under given `curator_id` exists in `CuratorGroup`
    pub fn ensure_curator_in_group_exists(&self, curator_id: &T::CuratorId) -> dispatch::Result {
        ensure!(
            self.get_curators().contains(curator_id),
            ERROR_CURATOR_IS_NOT_A_MEMBER_OF_A_GIVEN_CURATOR_GROUP
        );
        Ok(())
    }
}

/// A voucher for `Entity` creation
#[derive(Encode, Decode, Clone, Copy, Debug, PartialEq, Eq)]
pub struct EntityCreationVoucher<T: Trait> {
    /// How many are allowed in total
    pub maximum_entities_count: T::EntityId,

    /// How many have currently been created
    pub entities_created: T::EntityId,
}

impl<T: Trait> Default for EntityCreationVoucher<T> {
    fn default() -> Self {
        Self {
            maximum_entities_count: T::EntityId::zero(),
            entities_created: T::EntityId::zero(),
        }
    }
}

impl<T: Trait> EntityCreationVoucher<T> {
    /// Create a new instance of `EntityCreationVoucher` with specified limit
    pub fn new(maximum_entities_count: T::EntityId) -> Self {
        Self {
            maximum_entities_count,
            entities_created: T::EntityId::zero(),
        }
    }

    /// Set new `maximum_entities_count` limit
    pub fn set_maximum_entities_count(&mut self, maximum_entities_count: T::EntityId) {
        self.maximum_entities_count = maximum_entities_count
    }

    /// Increase `entities_created` by 1
    pub fn increment_created_entities_count(&mut self) {
        self.entities_created += T::EntityId::one();
    }

    /// Decrease `entities_created` by 1
    pub fn decrement_created_entities_count(&mut self) {
        self.entities_created -= T::EntityId::one();
    }

    /// Check if `entities_created` is less than `maximum_entities_count` limit set to this `EntityCreationVoucher`
    pub fn limit_not_reached(&self) -> bool {
        self.entities_created < self.maximum_entities_count
    }

    /// Ensure new voucher`s max entities count is less than number of already created entities in this `EntityCreationVoucher`
    pub fn ensure_new_max_entities_count_is_valid(
        self,
        maximum_entities_count: T::EntityId,
    ) -> dispatch::Result {
        ensure!(
            maximum_entities_count >= self.entities_created,
            ERROR_NEW_ENTITIES_MAX_COUNT_IS_LESS_THAN_NUMBER_OF_ALREADY_CREATED
        );
        Ok(())
    }

    /// Ensure voucher limit not reached
    pub fn ensure_voucher_limit_not_reached(&self) -> dispatch::Result {
        ensure!(self.limit_not_reached(), ERROR_VOUCHER_LIMIT_REACHED);
        Ok(())
    }
}

/// Enum, representing all possible `Actor`s
#[cfg_attr(feature = "std", derive(Serialize, Deserialize))]
#[derive(Encode, Decode, Eq, PartialEq, Clone, Copy, Debug)]
pub enum Actor<T: Trait> {
    Curator(T::CuratorGroupId, T::CuratorId),
    Member(T::MemberId),
    Lead,
}

impl<T: Trait> Default for Actor<T> {
    fn default() -> Self {
        Self::Lead
    }
}

/// Permissions for an instance of a `Class` in the versioned store.
#[cfg_attr(feature = "std", derive(Serialize, Deserialize))]
#[derive(Encode, Decode, Eq, PartialEq, Clone, Debug)]
pub struct ClassPermissions<T: Trait> {
    /// For this permission, the individual member is allowed to create the entity and become controller.
    any_member: bool,

    /// Whether to prevent everyone from creating an entity.
    ///
    /// This could be useful in order to quickly, and possibly temporarily, block new entity creation, without
    /// having to tear down `can_create_entities`.
    entity_creation_blocked: bool,

    /// Whether to prevent everyone from updating entity properties.
    ///
    /// This could be useful in order to quickly, and probably temporarily, block any editing of entities,
    /// rather than for example having to set, and later clear.
    all_entity_property_values_locked: bool,

    /// Current class maintainer curator groups
    maintainers: BTreeSet<T::CuratorGroupId>,
}

impl<T: Trait> Default for ClassPermissions<T> {
    fn default() -> Self {
        Self {
            any_member: false,
            entity_creation_blocked: false,
            all_entity_property_values_locked: false,
            maintainers: BTreeSet::new(),
        }
    }
}

impl<T: Trait> ClassPermissions<T> {
    /// Retieve `all_entity_property_values_locked` status
    pub fn all_entity_property_values_locked(&self) -> bool {
        self.all_entity_property_values_locked
    }

    /// Retieve `any_member` status
    pub fn any_member_status(&self) -> bool {
        self.any_member
    }

    /// Check if given `curator_group_id` is maintainer of current `Class`
    pub fn is_maintainer(&self, curator_group_id: &T::CuratorGroupId) -> bool {
        self.maintainers.contains(curator_group_id)
    }

    /// Get `Class` maintainers by reference
    pub fn get_maintainers(&self) -> &BTreeSet<T::CuratorGroupId> {
        &self.maintainers
    }

    /// Get `Class` maintainers by mutable reference
    pub fn get_maintainers_mut(&mut self) -> &mut BTreeSet<T::CuratorGroupId> {
        &mut self.maintainers
    }

    /// Set `entity_creation_blocked` flag, as provided
    pub fn set_entity_creation_blocked(&mut self, entity_creation_blocked: bool) {
        self.entity_creation_blocked = entity_creation_blocked
    }

    /// Set `all_entity_property_values_locked` flag, as provided
    pub fn set_all_entity_property_values_locked(
        &mut self,
        all_entity_property_values_locked: bool,
    ) {
        self.all_entity_property_values_locked = all_entity_property_values_locked
    }

    /// Set `any_member` flag, as provided
    pub fn set_any_member_status(&mut self, any_member: bool) {
        self.any_member = any_member;
    }

    /// Update `maintainers` set with provided one
    pub fn set_maintainers(&mut self, maintainers: BTreeSet<T::CuratorGroupId>) {
        self.maintainers = maintainers
    }

    /// Ensure provided actor can create entities of current `Class`
    pub fn ensure_can_create_entities(
        &self,
        account_id: &T::AccountId,
        actor: &Actor<T>,
    ) -> dispatch::Result {
        let can_create = match &actor {
            Actor::Lead => {
                // Ensure lead authorization performed succesfully
                ensure_lead_auth_success::<T>(account_id)?;
                true
            }
            Actor::Member(member_id) if self.any_member => {
                // Ensure member authorization performed succesfully
                ensure_member_auth_success::<T>(member_id, account_id)?;
                true
            }
            Actor::Curator(curator_group_id, curator_id)
                if self.maintainers.contains(curator_group_id) =>
            {
                // Authorize curator, performing all checks to ensure curator can act
                perform_curator_in_group_auth::<T>(curator_id, curator_group_id, account_id)?;
                true
            }
            _ => false,
        };
        ensure!(can_create, ERROR_ACTOR_CAN_NOT_CREATE_ENTITIES);
        Ok(())
    }

    /// Ensure entities creation is not blocked on `Class` level
    pub fn ensure_entity_creation_not_blocked(&self) -> dispatch::Result {
        ensure!(!self.entity_creation_blocked, ERROR_ENTITY_CREATION_BLOCKED);
        Ok(())
    }

    /// Ensure maintainer, associated with given `curator_group_id` is already added to `maintainers` set
    pub fn ensure_maintainer_exists(
        &self,
        curator_group_id: &T::CuratorGroupId,
    ) -> dispatch::Result {
        ensure!(
            self.maintainers.contains(curator_group_id),
            ERROR_MAINTAINER_DOES_NOT_EXIST
        );
        Ok(())
    }

    /// Ensure maintainer, associated with given `curator_group_id` is not yet added to `maintainers` set
    pub fn ensure_maintainer_does_not_exist(
        &self,
        curator_group_id: &T::CuratorGroupId,
    ) -> dispatch::Result {
        ensure!(
            !self.maintainers.contains(curator_group_id),
            ERROR_MAINTAINER_ALREADY_EXISTS
        );
        Ok(())
    }
}

/// Owner of an `Entity`.
#[cfg_attr(feature = "std", derive(Serialize, Deserialize))]
#[derive(Encode, Decode, Clone, Copy, PartialEq, Eq, Debug)]
pub enum EntityController<T: Trait> {
    Maintainers,
    Member(T::MemberId),
    Lead,
}

impl<T: Trait> EntityController<T> {
    /// Create `EntityController` enum representation, using provided `Actor`
    pub fn from_actor(actor: &Actor<T>) -> Self {
        match &actor {
            Actor::Lead => Self::Lead,
            Actor::Member(member_id) => Self::Member(*member_id),
            Actor::Curator(_, _) => Self::Maintainers,
        }
    }
}

impl<T: Trait> Default for EntityController<T> {
    fn default() -> Self {
        Self::Lead
    }
}

/// Permissions for a given entity.
#[cfg_attr(feature = "std", derive(Serialize, Deserialize))]
#[derive(Encode, Decode, Clone, PartialEq, Eq, Debug)]
pub struct EntityPermissions<T: Trait> {
    /// Current controller, which is initially set based on who created entity
    pub controller: EntityController<T>,

    /// Forbid groups to mutate any property value.
    /// Can be useful to use in concert with some curation censorship policy
    pub frozen: bool,

    /// Prevent from being referenced by any entity (including self-references).
    /// Can be useful to use in concert with some curation censorship policy,
    /// e.g. to block content from being included in some public playlist.
    pub referenceable: bool,
}

impl<T: Trait> Default for EntityPermissions<T> {
    fn default() -> Self {
        Self {
            controller: EntityController::<T>::default(),
            frozen: false,
            referenceable: true,
        }
    }
}

impl<T: Trait> EntityPermissions<T> {
    /// Create an instance of `EntityPermissions` with `EntityController` equal to provided one
    pub fn default_with_controller(controller: EntityController<T>) -> Self {
        Self {
            controller,
            ..EntityPermissions::default()
        }
    }

    /// Set current `controller` as provided
    pub fn set_conroller(&mut self, controller: EntityController<T>) {
        self.controller = controller
    }

    /// Check if inner `controller` is equal to the provided one
    pub fn controller_is_equal_to(&self, new_entity_controller: &EntityController<T>) -> bool {
        self.controller == *new_entity_controller
    }

    /// Set `frozen` flag as provided
    pub fn set_frozen(&mut self, frozen: bool) {
        self.frozen = frozen
    }

    /// Set `referenceable` flag as provided
    pub fn set_referencable(&mut self, referenceable: bool) {
        self.referenceable = referenceable;
    }

    /// Retrieve `referenceable` flag
    pub fn is_referancable(&self) -> bool {
        self.referenceable
    }

    /// Get current `controller` by reference
    pub fn get_controller(&self) -> &EntityController<T> {
        &self.controller
    }

    /// Ensure actor with given `EntityAccessLevel` can remove entity
    pub fn ensure_group_can_remove_entity(access_level: EntityAccessLevel) -> dispatch::Result {
        match access_level {
            EntityAccessLevel::EntityController => Ok(()),
            EntityAccessLevel::EntityControllerAndMaintainer => Ok(()),
            _ => Err(ERROR_ENTITY_REMOVAL_ACCESS_DENIED),
        }
    }

    /// Ensure provided new_entity_controller is not equal to current one
    pub fn ensure_controllers_are_not_equal(
        &self,
        new_entity_controller: &EntityController<T>,
    ) -> dispatch::Result {
        ensure!(
            self.controller_is_equal_to(new_entity_controller),
            ERROR_PROVIDED_ENTITY_CONTROLLER_IS_EQUAL_TO_CURRENT_ONE
        );
        Ok(())
    }
}

/// Type, derived from dispatchable call, identifies the caller
#[derive(Encode, Decode, Eq, PartialEq, Ord, PartialOrd, Clone, Copy, Debug)]
pub enum EntityAccessLevel {
    /// Caller identified as the entity maintainer
    EntityMaintainer,

    /// Caller identified as the entity controller
    EntityController,

    /// Caller, that can act as controller and maintainer simultaneously
    /// (can be useful, when controller and maintainer have features, that do not intersect)
    EntityControllerAndMaintainer,
}

impl EntityAccessLevel {
    /// Derives the `EntityAccessLevel` for the actor, attempting to act.
    pub fn derive<T: Trait>(
        account_id: &T::AccountId,
        entity_permissions: &EntityPermissions<T>,
        class_permissions: &ClassPermissions<T>,
        actor: &Actor<T>,
    ) -> Result<Self, &'static str> {
        let controller = EntityController::<T>::from_actor(actor);
        match actor {
            Actor::Lead if entity_permissions.controller_is_equal_to(&controller) => {
                // Ensure lead authorization performed succesfully
                ensure_lead_auth_success::<T>(account_id).map(|_| Self::EntityController)
            }
            Actor::Member(member_id) if entity_permissions.controller_is_equal_to(&controller) => {
                // Ensure member authorization performed succesfully
                ensure_member_auth_success::<T>(member_id, account_id)
                    .map(|_| Self::EntityController)
            }
            Actor::Curator(curator_group_id, curator_id) => {
                // Authorize curator, performing all checks to ensure curator can act
                perform_curator_in_group_auth::<T>(curator_id, curator_group_id, account_id)?;
                match (
                    entity_permissions.controller_is_equal_to(&controller),
                    class_permissions.is_maintainer(curator_group_id),
                ) {
                    (true, true) => Ok(Self::EntityControllerAndMaintainer),
                    (false, true) => Ok(Self::EntityMaintainer),
                    // Curator cannot be controller, but not maintainer simultaneously
                    _ => Err(ERROR_ENTITY_ACCESS_DENIED),
                }
            }
            _ => Err(ERROR_ENTITY_ACCESS_DENIED),
        }
    }
}<|MERGE_RESOLUTION|>--- conflicted
+++ resolved
@@ -107,12 +107,8 @@
     // Ensure curator authorization performed succesfully
     ensure_curator_auth_success::<T>(curator_id, account_id)?;
 
-<<<<<<< HEAD
-    let curator_group = Module::<T>::ensure_curator_group_existss(curator_group_id)?;
-=======
     // Ensure CuratorGroup under given curator_group_id exists, retrieve corresponding one
     let curator_group = Module::<T>::ensure_curator_group_exists(curator_group_id)?;
->>>>>>> 85b4dc42
 
     // Ensure curator group is active
     ensure!(curator_group.is_active(), ERROR_CURATOR_GROUP_IS_NOT_ACTIVE);
