// Ensure we're `no_std` when compiling for Wasm.
#![cfg_attr(not(feature = "std"), no_std)]
#![recursion_limit = "256"]

use core::fmt::Debug;
use core::ops::AddAssign;
use std::hash::Hash;

use codec::{Codec, Decode, Encode};
use rstd::collections::{btree_map::BTreeMap, btree_set::BTreeSet};
use rstd::prelude::*;
use runtime_primitives::traits::{MaybeSerializeDeserialize, Member, One, SimpleArithmetic, Zero};
use srml_support::{
    decl_event, decl_module, decl_storage, dispatch, ensure, traits::Get, Parameter,
    StorageDoubleMap,
};
use system::ensure_signed;

#[cfg(feature = "std")]
pub use serde::{Deserialize, Serialize};

mod errors;
mod helpers;
mod mock;
mod operations;
mod permissions;
mod schema;
mod tests;

pub use errors::*;
pub use helpers::*;
pub use operations::*;
pub use permissions::*;
pub use schema::*;

/// Type, used in diffrent numeric constraints representations
type MaxNumber = u32;

pub trait Trait: system::Trait + ActorAuthenticator + Debug + Clone {
    /// The overarching event type.
    type Event: From<Event<Self>> + Into<<Self as system::Trait>::Event>;

    /// Nonce type is used to avoid data race update conditions, when performing property value vector operations
    type Nonce: Parameter
        + Member
        + SimpleArithmetic
        + Codec
        + Default
        + Copy
        + Clone
        + One
        + Zero
        + MaybeSerializeDeserialize
        + Eq
        + PartialEq
        + Ord
        + From<u32>;

    /// Type of identifier for classes
    type ClassId: Parameter
        + Member
        + SimpleArithmetic
        + Codec
        + Default
        + Copy
        + Clone
        + One
        + Zero
        + MaybeSerializeDeserialize
        + Eq
        + PartialEq
        + Ord;

    /// Type of identifier for entities
    type EntityId: Parameter
        + Member
        + SimpleArithmetic
        + Codec
        + Default
        + Copy
        + Clone
        + Hash
        + One
        + Zero
        + MaybeSerializeDeserialize
        + Eq
        + PartialEq
        + Ord;

    /// Security/configuration constraints

    /// Type, representing min & max property name length constraints
    type PropertyNameLengthConstraint: Get<InputValidationLengthConstraint>;

    /// Type, representing min & max property description length constraints
    type PropertyDescriptionLengthConstraint: Get<InputValidationLengthConstraint>;

    /// Type, representing min & max class name length constraints
    type ClassNameLengthConstraint: Get<InputValidationLengthConstraint>;

    /// Type, representing min & max class description length constraints
    type ClassDescriptionLengthConstraint: Get<InputValidationLengthConstraint>;

    /// The maximum number of classes
    type MaxNumberOfClasses: Get<MaxNumber>;

    /// The maximum number of maintainers per class constraint
    type MaxNumberOfMaintainersPerClass: Get<MaxNumber>;

    /// The maximum number of curators per group constraint
    type MaxNumberOfCuratorsPerGroup: Get<MaxNumber>;

    /// The maximum number of schemas per class constraint
    type NumberOfSchemasPerClass: Get<MaxNumber>;

    /// The maximum number of properties per class constraint
    type MaxNumberOfPropertiesPerClass: Get<MaxNumber>;

    /// The maximum number of operations during single invocation of `transaction`
    type MaxNumberOfOperationsDuringAtomicBatching: Get<MaxNumber>;

    /// The maximum length of vector property value constarint
    type VecMaxLengthConstraint: Get<VecMaxLength>;

    /// The maximum length of text property value constarint
    type TextMaxLengthConstraint: Get<TextMaxLength>;

    /// Entities creation constraint per class
    type MaxNumberOfEntitiesPerClass: Get<Self::EntityId>;

    /// Entities creation constraint per individual
    type IndividualEntitiesCreationLimit: Get<Self::EntityId>;
}

#[cfg_attr(feature = "std", derive(Serialize, Deserialize))]
#[derive(Encode, Decode, Eq, PartialEq, Clone, Debug)]
pub struct Class<T: Trait> {
    /// Permissions for an instance of a Class.
    class_permissions: ClassPermissions<T>,
    /// All properties that have been used on this class across different class schemas.
    /// Unlikely to be more than roughly 20 properties per class, often less.
    /// For Person, think "height", "weight", etc.
    pub properties: Vec<Property<T>>,

    /// All schemas that are available for this class, think v0.0 Person, v.1.0 Person, etc.
    pub schemas: Vec<Schema>,

    pub name: Vec<u8>,

    pub description: Vec<u8>,

    /// The maximum number of entities which can be created.
    maximum_entities_count: T::EntityId,

    /// The current number of entities which exist.
    current_number_of_entities: T::EntityId,

    /// How many entities a given controller may create at most.
    default_entity_creation_voucher_upper_bound: T::EntityId,
}

impl<T: Trait> Default for Class<T> {
    fn default() -> Self {
        Self {
            class_permissions: ClassPermissions::<T>::default(),
            properties: vec![],
            schemas: vec![],
            name: vec![],
            description: vec![],
            maximum_entities_count: T::EntityId::default(),
            current_number_of_entities: T::EntityId::default(),
            default_entity_creation_voucher_upper_bound: T::EntityId::default(),
        }
    }
}

impl<T: Trait> Class<T> {
    /// Create new `Class` with provided parameters
    fn new(
        class_permissions: ClassPermissions<T>,
        name: Vec<u8>,
        description: Vec<u8>,
        maximum_entities_count: T::EntityId,
        default_entity_creation_voucher_upper_bound: T::EntityId,
    ) -> Self {
        Self {
            class_permissions,
            properties: vec![],
            schemas: vec![],
            name,
            description,
            maximum_entities_count,
            current_number_of_entities: T::EntityId::zero(),
            default_entity_creation_voucher_upper_bound,
        }
    }

    /// Used to update `Schema` status under given `schema_index`
    fn update_schema_status(&mut self, schema_index: SchemaId, schema_status: bool) {
        if let Some(schema) = self.schemas.get_mut(schema_index as usize) {
            schema.set_status(schema_status);
        };
    }

    /// Used to update `Class` permissions
    fn update_permissions(&mut self, permissions: ClassPermissions<T>) {
        self.class_permissions = permissions
    }

    /// Increment number of entities, associated with this class
    fn increment_entities_count(&mut self) {
        self.current_number_of_entities += T::EntityId::one();
    }

    /// Decrement number of entities, associated with this class
    fn decrement_entities_count(&mut self) {
        self.current_number_of_entities -= T::EntityId::one();
    }

    /// Retrieve `ClassPermissions` by mutable reference
    fn get_permissions_mut(&mut self) -> &mut ClassPermissions<T> {
        &mut self.class_permissions
    }

    /// Retrieve `ClassPermissions` by reference
    fn get_permissions_ref(&self) -> &ClassPermissions<T> {
        &self.class_permissions
    }

    /// Retrieve `ClassPermissions` by value
    fn get_permissions(self) -> ClassPermissions<T> {
        self.class_permissions
    }

    /// Retrieve `Class` properties by value  
    fn get_properties(self) -> Vec<Property<T>> {
        self.properties
    }

    /// Get per controller `Class`- specific limit
    pub fn get_default_entity_creation_voucher_upper_bound(&self) -> T::EntityId {
        self.default_entity_creation_voucher_upper_bound
    }

    /// Retrive the maximum entities count, which can be created for given `Class`
    pub fn get_maximum_entities_count(&self) -> T::EntityId {
        self.maximum_entities_count
    }

    /// Ensure `Class` `Schema` under given index exist, return corresponding `Schema`
    fn ensure_schema_exists(&self, schema_index: SchemaId) -> Result<&Schema, &'static str> {
        self.schemas
            .get(schema_index as usize)
            .ok_or(ERROR_UNKNOWN_CLASS_SCHEMA_ID)
    }

    /// Ensure `schema_id` is a valid index of `Class` schemas vector
    pub fn ensure_schema_id_exists(&self, schema_id: SchemaId) -> dispatch::Result {
        ensure!(
            schema_id < self.schemas.len() as SchemaId,
            ERROR_UNKNOWN_CLASS_SCHEMA_ID
        );
        Ok(())
    }

    /// Ensure `Schema`s limit per `Class` not reached
    pub fn ensure_schemas_limit_not_reached(&self) -> dispatch::Result {
        ensure!(
            T::NumberOfSchemasPerClass::get() < self.schemas.len() as MaxNumber,
            ERROR_CLASS_SCHEMAS_LIMIT_REACHED
        );
        Ok(())
    }

    /// Ensure properties limit per `Class` not reached
    pub fn ensure_properties_limit_not_reached(
        &self,
        new_properties: &[Property<T>],
    ) -> dispatch::Result {
        ensure!(
            T::MaxNumberOfPropertiesPerClass::get()
                <= (self.properties.len() + new_properties.len()) as MaxNumber,
            ERROR_CLASS_PROPERTIES_LIMIT_REACHED
        );
        Ok(())
    }

    /// Ensure `Class` specific entities limit not reached
    pub fn ensure_maximum_entities_count_limit_not_reached(&self) -> dispatch::Result {
        ensure!(
            self.current_number_of_entities < self.maximum_entities_count,
            ERROR_MAX_NUMBER_OF_ENTITIES_PER_CLASS_LIMIT_REACHED
        );
        Ok(())
    }

    /// Ensure `Property` under given `PropertyId` is unlocked from actor with given `EntityAccessLevel`
    /// return corresponding `Property` by value
    pub fn ensure_class_property_type_unlocked_from(
        &self,
        in_class_schema_property_id: PropertyId,
        entity_access_level: EntityAccessLevel,
    ) -> Result<Property<T>, &'static str> {
        // Ensure property values were not locked on Class level
        self.ensure_property_values_unlocked()?;

        // Get class-level information about this `Property`
        let class_property = self
            .properties
            .get(in_class_schema_property_id as usize)
            // Throw an error if a property was not found on class
            // by an in-class index of a property.
            .ok_or(ERROR_CLASS_PROP_NOT_FOUND)?;

        // Ensure Property is unlocked from Actor with given EntityAccessLevel
        class_property.ensure_unlocked_from(entity_access_level)?;

        Ok(class_property.to_owned())
    }

    /// Ensure property values were not locked on `Class` level
    pub fn ensure_property_values_unlocked(&self) -> dispatch::Result {
        ensure!(
            !self
                .get_permissions_ref()
                .all_entity_property_values_locked(),
            ERROR_ALL_PROP_WERE_LOCKED_ON_CLASS_LEVEL
        );
        Ok(())
    }
}

/// Structure, respresenting inbound entity rcs for each `Entity`
#[cfg_attr(feature = "std", derive(Serialize, Deserialize))]
#[derive(Encode, Decode, Default, Clone, PartialEq, Eq, Copy, Debug)]
pub struct InboundReferenceCounter {
    /// Total number of inbound references from another entities
    total: u32,
    /// Number of inbound references from another entities with `SameOwner` flag set
    same_owner: u32,
}

impl InboundReferenceCounter {
    /// Create simple `InboundReferenceCounter` instance, based on `same_owner` flag provided
    pub fn new(reference_counter: u32, same_owner: bool) -> Self {
        if same_owner {
            Self {
                total: reference_counter,
                same_owner: reference_counter,
            }
        } else {
            Self {
                total: reference_counter,
                same_owner: 0,
            }
        }
    }

    /// Check if `total` is equal to zero
    pub fn is_total_equal_to_zero(self) -> bool {
        self.total == 0
    }

    /// Check if `same_owner` is equal to zero
    pub fn is_same_owner_equal_to_zero(self) -> bool {
        self.same_owner == 0
    }
}

/// Represents `Entity`, related to a specific `Class`
#[cfg_attr(feature = "std", derive(Serialize, Deserialize))]
#[derive(Encode, Decode, Clone, PartialEq, Eq, Debug)]
pub struct Entity<T: Trait> {
    /// Permissions for an instance of an Entity.
    pub entity_permissions: EntityPermissions<T>,

    /// The class id of this entity.
    pub class_id: T::ClassId,

    /// What schemas under which this entity of a class is available, think
    /// v.2.0 Person schema for John, v3.0 Person schema for John
    /// Unlikely to be more than roughly 20ish, assuming schemas for a given class eventually stableize,
    /// or that very old schema are eventually removed.
    pub supported_schemas: BTreeSet<SchemaId>, // indices of schema in corresponding class

    /// Values for properties on class that are used by some schema used by this entity!
    /// Length is no more than Class.properties.
    pub values: BTreeMap<PropertyId, PropertyValue<T>>,

    /// Number of property values referencing current entity
    pub reference_counter: InboundReferenceCounter,
}

impl<T: Trait> Default for Entity<T> {
    fn default() -> Self {
        Self {
            entity_permissions: EntityPermissions::<T>::default(),
            class_id: T::ClassId::default(),
            supported_schemas: BTreeSet::new(),
            values: BTreeMap::new(),
            reference_counter: InboundReferenceCounter::default(),
        }
    }
}

impl<T: Trait> Entity<T> {
    /// Create new `Entity` instance, related to a given `class_id` with provided parameters,  
    fn new(
        controller: EntityController<T>,
        class_id: T::ClassId,
        supported_schemas: BTreeSet<SchemaId>,
        values: BTreeMap<PropertyId, PropertyValue<T>>,
    ) -> Self {
        Self {
            entity_permissions: EntityPermissions::<T>::default_with_controller(controller),
            class_id,
            supported_schemas,
            values,
            reference_counter: InboundReferenceCounter::default(),
        }
    }

    /// Get `Entity` values by value
    fn get_values(self) -> BTreeMap<PropertyId, PropertyValue<T>> {
        self.values
    }

    /// Get mutable `EntityPermissions` reference, related to given `Entity`
    fn get_permissions_mut(&mut self) -> &mut EntityPermissions<T> {
        &mut self.entity_permissions
    }

    /// Get `EntityPermissions` reference, related to given `Entity`
    fn get_permissions_ref(&self) -> &EntityPermissions<T> {
        &self.entity_permissions
    }

    /// Get `EntityPermissions`, related to given `Entity` by value
    fn get_permissions(self) -> EntityPermissions<T> {
        self.entity_permissions
    }

    /// Update existing `EntityPermissions` with newly provided
    pub fn update_permissions(&mut self, permissions: EntityPermissions<T>) {
        self.entity_permissions = permissions
    }

    /// Ensure `Schema` under given id is not added to given `Entity` yet
    pub fn ensure_schema_id_is_not_added(&self, schema_id: SchemaId) -> dispatch::Result {
        let schema_not_added = !self.supported_schemas.contains(&schema_id);
        ensure!(schema_not_added, ERROR_SCHEMA_ALREADY_ADDED_TO_ENTITY);
        Ok(())
    }

    /// Ensure provided `property_values` are not added to the `Entity` `values` map yet
    pub fn ensure_property_values_are_not_added(
        &self,
        property_values: &BTreeMap<PropertyId, PropertyValue<T>>,
    ) -> dispatch::Result {
        ensure!(
            property_values
                .keys()
                .all(|key| property_values.contains_key(key)),
            ERROR_ENTITY_ALREADY_CONTAINS_GIVEN_PROPERTY_ID
        );
        Ok(())
    }

    /// Ensure PropertyValue under given `in_class_schema_property_id` is Vector
    fn ensure_property_value_is_vec(
        &self,
        in_class_schema_property_id: PropertyId,
    ) -> Result<VecPropertyValue<T>, &'static str> {
        self.values
            .get(&in_class_schema_property_id)
            // Throw an error if a property was not found on entity
            // by an in-class index of a property.
            .ok_or(ERROR_UNKNOWN_ENTITY_PROP_ID)?
            .as_vec_property_value()
            .map(|property_value_vec| property_value_vec.to_owned())
            // Ensure prop value under given class schema property id is vector
            .ok_or(ERROR_PROP_VALUE_UNDER_GIVEN_INDEX_IS_NOT_A_VECTOR)
    }

    /// Ensure any `PropertyValue` from external entity does not point to the given `Entity`
    pub fn ensure_rc_is_zero(&self) -> dispatch::Result {
        ensure!(
            self.reference_counter.is_total_equal_to_zero(),
            ERROR_ENTITY_RC_DOES_NOT_EQUAL_TO_ZERO
        );
        Ok(())
    }

    /// Ensure any inbound `PropertyValue` with `same_owner` flag set points to the given `Entity`
    pub fn ensure_inbound_same_owner_rc_is_zero(&self) -> dispatch::Result {
        ensure!(
            self.reference_counter.is_same_owner_equal_to_zero(),
            ERROR_ENTITY_RC_DOES_NOT_EQUAL_TO_ZERO
        );
        Ok(())
    }

    /// Get mutable reference to the `Entity`'s `InboundReferenceCounter` instance
    pub fn get_reference_counter_mut(&mut self) -> &mut InboundReferenceCounter {
        &mut self.reference_counter
    }
}

decl_storage! {
    trait Store for Module<T: Trait> as ContentDirectory {

        /// Map, representing  CuratorGroupId -> CuratorGroup relation
        pub CuratorGroupById get(curator_group_by_id): map T::CuratorGroupId => CuratorGroup<T>;

        /// Map, representing ClassId -> Class relation
        pub ClassById get(class_by_id) config(): linked_map T::ClassId => Class<T>;

        /// Map, representing EntityId -> Entity relation
        pub EntityById get(entity_by_id) config(): map T::EntityId => Entity<T>;

        /// Next runtime storage values used to maintain next id value, used on creation of respective curator groups, classes and entities

        pub NextCuratorGroupId get(next_curator_group_id) config(): T::CuratorGroupId;

        pub NextClassId get(next_class_id) config(): T::ClassId;

        pub NextEntityId get(next_entity_id) config(): T::EntityId;

        // The voucher associated with entity creation for a given class and controller.
        // Is updated whenever an entity is created in a given class by a given controller.
        // Constraint is updated by Root, an initial value comes from `ClassPermissions::default_entity_creation_voucher_upper_bound`.
        pub EntityCreationVouchers get(entity_creation_vouchers):
            double_map hasher(blake2_128) T::ClassId, blake2_128(EntityController<T>) => EntityCreationVoucher<T>;
    }
}

decl_module! {
    pub struct Module<T: Trait> for enum Call where origin: T::Origin {

        // ======
        // Next set of extrinsics can only be invoked by lead.
        // ======

        // Initializing events
        fn deposit_event() = default;

        /// Add new curator group to runtime storage
        pub fn add_curator_group(
            origin,
        ) -> dispatch::Result {

            // Ensure given origin is lead
            ensure_is_lead::<T>(origin)?;

            //
            // == MUTATION SAFE ==
            //

            let curator_group_id = Self::next_curator_group_id();

            // Insert empty curator group with `active` parameter set to false
            <CuratorGroupById<T>>::insert(curator_group_id, CuratorGroup::<T>::default());

            // Increment the next curator curator_group_id:
            <NextCuratorGroupId<T>>::mutate(|n| *n += T::CuratorGroupId::one());

            // Trigger event
            Self::deposit_event(RawEvent::CuratorGroupAdded(curator_group_id));
            Ok(())
        }

        /// Remove curator group under given `curator_group_id` from runtime storage
        pub fn remove_curator_group(
            origin,
            curator_group_id: T::CuratorGroupId,
        ) -> dispatch::Result {

            // Ensure given origin is lead
            ensure_is_lead::<T>(origin)?;

            // Ensure CuratorGroup under given curator_group_id exists
            let curator_group = Self::ensure_curator_group_exists(&curator_group_id)?;

            // We should previously ensure that curator_group  maintains no classes to be able to remove it
            curator_group.ensure_curator_group_maintains_no_classes()?;

            //
            // == MUTATION SAFE ==
            //


            // Remove curator group under given curator group id from runtime storage
            <CuratorGroupById<T>>::remove(curator_group_id);

            // Trigger event
            Self::deposit_event(RawEvent::CuratorGroupRemoved(curator_group_id));
            Ok(())
        }

        /// Set `is_active` status for curator group under given `curator_group_id`
        pub fn set_curator_group_status(
            origin,
            curator_group_id: T::CuratorGroupId,
            is_active: bool,
        ) -> dispatch::Result {

            // Ensure given origin is lead
            ensure_is_lead::<T>(origin)?;

            // Ensure curator group under provided curator_group_id already exist
            Self::ensure_curator_group_under_given_id_exists(&curator_group_id)?;

            //
            // == MUTATION SAFE ==
            //

            // Set `is_active` status for curator group under given `curator_group_id`
            <CuratorGroupById<T>>::mutate(curator_group_id, |curator_group| {
                curator_group.set_status(is_active)
            });

            // Trigger event
            Self::deposit_event(RawEvent::CuratorGroupStatusSet(is_active));
            Ok(())
        }

        /// Add curator to curator group under given `curator_group_id`
        pub fn add_curator_to_group(
            origin,
            curator_group_id: T::CuratorGroupId,
            curator_id: T::CuratorId,
        ) -> dispatch::Result {

            // Ensure given origin is lead
            ensure_is_lead::<T>(origin)?;

            // Ensure curator group under provided curator_group_id already exist, retrieve corresponding one
            let curator_group = Self::ensure_curator_group_exists(&curator_group_id)?;

            // Ensure max number of curators per group limit not reached yet
            curator_group.ensure_max_number_of_curators_limit_not_reached()?;

            //
            // == MUTATION SAFE ==
            //

            // Insert curator_id into curator_group under given curator_group_id
            <CuratorGroupById<T>>::mutate(curator_group_id, |curator_group| {
                curator_group.get_curators_mut().insert(curator_id);
            });

            // Trigger event
            Self::deposit_event(RawEvent::CuratorAdded(curator_group_id, curator_id));
            Ok(())
        }

        /// Remove curator from a given curator group
        pub fn remove_curator_from_group(
            origin,
            curator_group_id: T::CuratorGroupId,
            curator_id: T::CuratorId,
        ) -> dispatch::Result {

            // Ensure given origin is lead
            ensure_is_lead::<T>(origin)?;

            // Ensure curator group under provided curator_group_id already exist, retrieve corresponding one
            let curator_group = Self::ensure_curator_group_exists(&curator_group_id)?;

            // Ensure curator under provided curator_id is CuratorGroup member
            curator_group.ensure_curator_in_group_exists(&curator_id)?;

            //
            // == MUTATION SAFE ==
            //

            // Remove curator_id from curator_group under given curator_group_id
            <CuratorGroupById<T>>::mutate(curator_group_id, |curator_group| {
                curator_group.get_curators_mut().remove(&curator_id);
            });

            // Trigger event
            Self::deposit_event(RawEvent::CuratorRemoved(curator_group_id, curator_id));
            Ok(())
        }

        /// Add curator group under given `curator_group_id` as `Class` maintainer
        pub fn add_maintainer_to_class(
            origin,
            class_id: T::ClassId,
            curator_group_id: T::CuratorGroupId,
        ) -> dispatch::Result {

            // Ensure given origin is lead
            ensure_is_lead::<T>(origin)?;

            // Ensure Class under provided class_id exist, retrieve corresponding one
            let class = Self::ensure_known_class_id(class_id)?;

            // Ensure CuratorGroup under provided curator_group_id exist, retrieve corresponding one
            Self::ensure_curator_group_under_given_id_exists(&curator_group_id)?;

            // Ensure the max number of maintainers per Class limit not reached
            let class_permissions = class.get_permissions_ref();

            // Ensure max number of maintainers per Class constraint satisfied
            Self::ensure_maintainers_limit_not_reached(class_permissions.get_maintainers())?;

            // Ensure maintainer under provided curator_group_id is not added to the Class maintainers set yet
            class_permissions.ensure_maintainer_does_not_exist(&curator_group_id)?;

            //
            // == MUTATION SAFE ==
            //

            // Insert `curator_group_id` into `maintainers` set, associated with given `Class`
            <ClassById<T>>::mutate(class_id, |class|
                class.get_permissions_mut().get_maintainers_mut().insert(curator_group_id)
            );

            // Increment the number of classes, curator group under given `curator_group_id` maintains
            <CuratorGroupById<T>>::mutate(curator_group_id, |curator_group| {
                curator_group.increment_number_of_classes_maintained_count();
            });

            // Trigger event
            Self::deposit_event(RawEvent::MaintainerAdded(class_id, curator_group_id));
            Ok(())
        }

        /// Remove curator group under given `curator_group_id` from `Class` maintainers set
        pub fn remove_maintainer_from_class(
            origin,
            class_id: T::ClassId,
            curator_group_id: T::CuratorGroupId,
        ) -> dispatch::Result {

            // Ensure given origin is lead
            ensure_is_lead::<T>(origin)?;

            // Ensure Class under given id exists, return corresponding one
            let class = Self::ensure_known_class_id(class_id)?;

            // Ensure maintainer under provided curator_group_id was previously added
            // to the maintainers set, associated with corresponding Class
            class.get_permissions_ref().ensure_maintainer_exists(&curator_group_id)?;

            //
            // == MUTATION SAFE ==
            //

            // Remove `curator_group_id` from `maintainers` set, associated with given `Class`
            <ClassById<T>>::mutate(class_id, |class|
                class.get_permissions_mut().get_maintainers_mut().remove(&curator_group_id)
            );

            // Decrement the number of classes, curator group under given `curator_group_id` maintains
            <CuratorGroupById<T>>::mutate(curator_group_id, |curator_group| {
                curator_group.decrement_number_of_classes_maintained_count();
            });

            // Trigger event
            Self::deposit_event(RawEvent::MaintainerRemoved(class_id, curator_group_id));
            Ok(())
        }

        /// Updates or creates new `EntityCreationVoucher` for given `EntityController` with individual limit
        pub fn update_entity_creation_voucher(
            origin,
            class_id: T::ClassId,
            controller: EntityController<T>,
            maximum_entities_count: T::EntityId
        ) -> dispatch::Result {

            // Ensure given origin is lead
            ensure_is_lead::<T>(origin)?;

            // Ensure Class under given id exists, return corresponding one
            Self::ensure_known_class_id(class_id)?;

            // Ensure maximum_entities_count does not exceed individual entities creation limit
            Self::ensure_valid_number_of_class_entities_per_actor_constraint(maximum_entities_count)?;

            // Check voucher existance
            let voucher_exists = <EntityCreationVouchers<T>>::exists(class_id, &controller);

            //
            // == MUTATION SAFE ==
            //

            if voucher_exists {

                // Set new maximum_entities_count limit for selected voucher
                let mut entity_creation_voucher = Self::entity_creation_vouchers(class_id, &controller);

                entity_creation_voucher.set_maximum_entities_count(maximum_entities_count);

                <EntityCreationVouchers<T>>::insert(class_id, controller.clone(), entity_creation_voucher.clone());

                // Trigger event
                Self::deposit_event(RawEvent::EntityCreationVoucherUpdated(controller, entity_creation_voucher))
            } else {
                // Create new EntityCreationVoucher instance with provided maximum_entities_count
                let entity_creation_voucher = EntityCreationVoucher::new(maximum_entities_count);

                // Add newly created `EntityCreationVoucher` into `EntityCreationVouchers`
                // runtime storage under given `class_id`, `controller` key
                <EntityCreationVouchers<T>>::insert(class_id, controller.clone(), entity_creation_voucher.clone());

                // Trigger event
                Self::deposit_event(RawEvent::EntityCreationVoucherCreated(controller, entity_creation_voucher));
            }

            Ok(())
        }

        /// Create new `Class` with provided parameters
        pub fn create_class(
            origin,
            name: Vec<u8>,
            description: Vec<u8>,
            class_permissions: ClassPermissions<T>,
            maximum_entities_count: T::EntityId,
            default_entity_creation_voucher_upper_bound: T::EntityId
        ) -> dispatch::Result {

            // Ensure given origin is lead
            ensure_is_lead::<T>(origin)?;

            // Ensure, that all entities creation limits, defined for a given Class, are valid
            Self::ensure_entities_creation_limits_are_valid(maximum_entities_count, default_entity_creation_voucher_upper_bound)?;

            // Ensure max number of classes limit not reached
            Self::ensure_class_limit_not_reached()?;

            // Ensure ClassNameLengthConstraint conditions satisfied
            Self::ensure_class_name_is_valid(&name)?;

            // Ensure ClassDescriptionLengthConstraint conditions satisfied
            Self::ensure_class_description_is_valid(&description)?;

            // Perform required checks to ensure classs_maintainers under provided class_permissions are valid
            let classs_maintainers = class_permissions.get_maintainers();
            Self::ensure_class_maintainers_are_valid(classs_maintainers)?;

            //
            // == MUTATION SAFE ==
            //

            // Create new Class instance from provided values
            let class = Class::new(
                class_permissions, name, description, maximum_entities_count, default_entity_creation_voucher_upper_bound
            );

            let class_id = Self::next_class_id();

            // Add new `Class` to runtime storage
            <ClassById<T>>::insert(&class_id, class);

            // Increment the next class id:
            <NextClassId<T>>::mutate(|n| *n += T::ClassId::one());

            // Trigger event
            Self::deposit_event(RawEvent::ClassCreated(class_id));
            Ok(())
        }

        /// Update `ClassPermissions` under specific `class_id`
        pub fn update_class_permissions(
            origin,
            class_id: T::ClassId,
            updated_any_member: Option<bool>,
            updated_entity_creation_blocked: Option<bool>,
            updated_all_entity_property_values_locked: Option<bool>,
            updated_maintainers: Option<BTreeSet<T::CuratorGroupId>>,
        ) -> dispatch::Result {

            // Ensure given origin is lead
            ensure_is_lead::<T>(origin)?;

            // Ensure Class under given id exists, return corresponding one
            let class = Self::ensure_known_class_id(class_id)?;

            // Perform required checks to ensure classs_maintainers are valid
            if let Some(ref updated_maintainers) = updated_maintainers {
                Self::ensure_class_maintainers_are_valid(updated_maintainers)?;
            }

            //
            // == MUTATION SAFE ==
            //

            let class_permissions = class.get_permissions();

            // Make updated class_permissions from parameters provided
            let updated_class_permissions = Self::make_updated_class_permissions(
                class_permissions, updated_any_member, updated_entity_creation_blocked,
                updated_all_entity_property_values_locked, updated_maintainers
            );

            // If class_permissions update has been performed
            if let Some(updated_class_permissions) = updated_class_permissions  {

                // Update `class_permissions` under given class id
                <ClassById<T>>::mutate(class_id, |class| {
                    class.update_permissions(updated_class_permissions)
                });

                // Trigger event
                Self::deposit_event(RawEvent::ClassPermissionsUpdated(class_id));
            }

            Ok(())
        }

        /// Create new class schema from existing property ids and new properties
        pub fn add_class_schema(
            origin,
            class_id: T::ClassId,
            existing_properties: BTreeSet<PropertyId>,
            new_properties: Vec<Property<T>>
        ) -> dispatch::Result {

            // Ensure given origin is lead
            ensure_is_lead::<T>(origin)?;

            // Ensure Class under given id exists, return corresponding one
            let class = Self::ensure_known_class_id(class_id)?;

            // Ensure Schemas limit per Class not reached
            class.ensure_schemas_limit_not_reached()?;

            // Ensure both existing and new properties for future Schema are not empty
            Self::ensure_non_empty_schema(&existing_properties, &new_properties)?;

            // Ensure max number of properties per Class limit not reached
            class.ensure_properties_limit_not_reached(&new_properties)?;

            // Complete all checks to ensure all provided new_properties are valid
            Self::ensure_all_properties_are_valid(&new_properties)?;

            // Id of next Class Schema being added
            let schema_id = class.schemas.len() as SchemaId;

            let class_properties = class.get_properties();

            // Ensure all Property names are unique within Class
            Self::ensure_all_property_names_are_unique(&class_properties, &new_properties)?;

            // Ensure existing_properties are valid indices of properties, corresponding to chosen Class
            Self::ensure_schema_properties_are_valid_indices(&existing_properties, &class_properties)?;

            //
            // == MUTATION SAFE ==
            //

            // Create `Schema` instance from existing and new property ids
            let schema = Self::create_class_schema(existing_properties, &class_properties, &new_properties);

            // Update class properties after new `Schema` added
            let updated_class_properties = Self::make_updated_class_properties(class_properties, new_properties);

            // Update Class properties and schemas
            <ClassById<T>>::mutate(class_id, |class| {
                class.properties = updated_class_properties;
                class.schemas.push(schema);
            });

            // Trigger event
            Self::deposit_event(RawEvent::ClassSchemaAdded(class_id, schema_id));

            Ok(())
        }

        /// Update `schema_status` under specific `schema_id` in `Class`
        pub fn update_class_schema_status(
            origin,
            class_id: T::ClassId,
            schema_id: SchemaId,
            schema_status: bool
        ) -> dispatch::Result {

            // Ensure given origin is lead
            ensure_is_lead::<T>(origin)?;

            // Ensure Class under given id exists, return corresponding one
            let class = Self::ensure_known_class_id(class_id)?;

            // Ensure Class already contains schema under provided schema_id
            class.ensure_schema_id_exists(schema_id)?;

            //
            // == MUTATION SAFE ==
            //

            // Update class schema status
            <ClassById<T>>::mutate(class_id, |class| {
                class.update_schema_status(schema_id, schema_status)
            });

            // Trigger event
            Self::deposit_event(RawEvent::ClassSchemaStatusUpdated(class_id, schema_id, schema_status));
            Ok(())
        }

        /// Update entity permissions
        pub fn update_entity_permissions(
            origin,
            entity_id: T::EntityId,
            updated_frozen_for_controller: Option<bool>,
            updated_referenceable: Option<bool>
        ) -> dispatch::Result {

            // Ensure given origin is lead
            ensure_is_lead::<T>(origin)?;

            // Ensure Entity under given id exists, return corresponding one
            let entity = Self::ensure_known_entity_id(entity_id)?;

            //
            // == MUTATION SAFE ==
            //

            // Make updated entity_permissions from parameters provided
            let entity_permissions = entity.get_permissions();

            let updated_entity_permissions =
                Self::make_updated_entity_permissions(entity_permissions, updated_frozen_for_controller, updated_referenceable);

            // Update entity permissions under given entity id
            if let Some(updated_entity_permissions) = updated_entity_permissions {

                <EntityById<T>>::mutate(entity_id, |entity| {
                    entity.update_permissions(updated_entity_permissions)
                });

                // Trigger event
                Self::deposit_event(RawEvent::EntityPermissionsUpdated(entity_id));
            }
            Ok(())
        }

        /// Transfer ownership to new `EntityController` for `Entity` under given `entity_id`
        /// `new_property_value_references_with_same_owner_flag_set` should be provided manually
        pub fn transfer_entity_ownership(
            origin,
            entity_id: T::EntityId,
            new_controller: EntityController<T>,
            new_property_value_references_with_same_owner_flag_set: BTreeMap<PropertyId, PropertyValue<T>>
        ) -> dispatch::Result {

            // Ensure given origin is lead
            ensure_is_lead::<T>(origin)?;

            // Ensure Entity under given entity_id exists, retrieve corresponding Entity & Class
            let (entity, class) = Self::ensure_known_entity_and_class(entity_id)?;

            // Ensure provided new_entity_controller is not equal to current one
            entity.get_permissions_ref().ensure_controllers_are_not_equal(&new_controller)?;

            // Ensure any inbound PropertyValue::Reference with same_owner flag set points to the given Entity
            entity.ensure_inbound_same_owner_rc_is_zero()?;

            let class_properties = class.properties;

            let entity_property_values = entity.values;

            // Create wrapper structure from provided entity_property_values and their corresponding Class properties
            let values_for_existing_properties = ValuesForExistingProperties::from(&class_properties, &entity_property_values)?;

            // Filter provided values_for_existing_properties, leaving only `Reference`'s with `SameOwner` flag set
            // Retrieve the set of corresponding property ids
            let entity_property_id_references_with_same_owner_flag_set =
                Self::get_property_id_references_with_same_owner_flag_set(values_for_existing_properties);

            // Ensure provided `new_property_value_references_with_same_owner_flag_set`
            // are valid references with `SameOwner` flag set
            Self::ensure_only_references_with_same_owner_flag_set_provided(
                &entity_property_id_references_with_same_owner_flag_set,
                &new_property_value_references_with_same_owner_flag_set
            )?;

            // Retrieve ids of all entity property values, that are references with same owner flag set and which are not provided
            // in new property value references with same owner flag set
            let unused_property_id_references_with_same_owner_flag_set = Self::compute_unused_property_ids(
                &new_property_value_references_with_same_owner_flag_set, &entity_property_id_references_with_same_owner_flag_set
            );

            // Perform checks to ensure all required property_values under provided unused_schema_property_ids provided
            Self::ensure_all_required_properties_provided(&class_properties, &unused_property_id_references_with_same_owner_flag_set)?;

            // Create wrapper structure from provided new_property_value_references_with_same_owner_flag_set and their corresponding Class properties
            let values_for_existing_properties = ValuesForExistingProperties::from(
                &class_properties, &new_property_value_references_with_same_owner_flag_set
            )?;

            // Validate all values, provided in values_for_existing_properties,
            // against the type of its Property and check any additional constraints
            Self::ensure_property_values_are_valid(&new_controller, &values_for_existing_properties)?;

            // Make updated entity_property_values from parameters provided
            let entity_property_values_updated =
                if let Some(entity_property_values_updated) =
                    Self::make_updated_property_value_references_with_same_owner_flag_set(
                        unused_property_id_references_with_same_owner_flag_set, &entity_property_values,
                        &new_property_value_references_with_same_owner_flag_set,
                    ) {

                        // Create wrapper structure from provided entity_property_values_updated
                        // and their corresponding Class properties
                        let updated_values_for_existing_properties = ValuesForExistingProperties::from(
                            &class_properties, &entity_property_values_updated
                        )?;

                        // Traverse all updated_values_for_existing_properties to ensure unique option satisfied (if required)
                        Self::ensure_property_values_unique_option_satisfied(updated_values_for_existing_properties)?;
                        Some(entity_property_values_updated)
                    } else {
                        None
                    };

            // Transfer entity ownership
<<<<<<< HEAD
            let entities_inbound_rcs_delta = if let Some(entity_property_values_updated) = entity_property_values_updated {
=======
            if let Some(entity_property_values_updated) = entity_property_values_updated {

                // Calculate entities reference counter side effects for current operation
                let entities_inbound_rcs_delta =
                    Self::get_updated_inbound_rcs_delta(
                        class_properties, entity_property_values, &new_property_value_references_with_same_owner_flag_set
                    )?;

                //
                // == MUTATION SAFE ==
                //

                // Update InboundReferenceCounter, based on previously calculated ReferenceCounterSideEffects, for each Entity involved
                entities_inbound_rcs_delta.update_entities_rcs();
>>>>>>> 4fc64b39

                <EntityById<T>>::mutate(entity_id, |entity| {

                    // Update current Entity property values with updated ones
                    entity.values = entity_property_values_updated;

                    // Set up new controller for the current Entity instance
                    entity.get_permissions_mut().set_conroller(new_controller.clone());
                });

                // Calculate entities reference counter side effects for current operation
                Self::get_updated_inbound_rcs_delta(
                    class_properties, entity_property_values, &new_property_value_references_with_same_owner_flag_set
                ).map(|entities_inbound_rcs_delta| {

                    // Update InboundReferenceCounter, based on previously calculated ReferenceCounterSideEffects, for each Entity involved
                    entities_inbound_rcs_delta.update_entities_rcs();
                    entities_inbound_rcs_delta
                })

            } else {
                // Set up new controller for the current Entity instance
                <EntityById<T>>::mutate(entity_id, |entity| {
                    entity.get_permissions_mut().set_conroller(new_controller.clone());
                });

                None
            };

            // Trigger event
            Self::deposit_event(RawEvent::EntityOwnershipTransfered(entity_id, new_controller, entities_inbound_rcs_delta));

            Ok(())
        }

        // ======
        // The next set of extrinsics can be invoked by anyone who can properly sign for provided value of `Actor<T>`.
        // ======

        /// Create an entity.
        /// If someone is making an entity of this class for first time,
        /// then a voucher is also added with the class limit as the default limit value.
        pub fn create_entity(
            origin,
            class_id: T::ClassId,
            actor: Actor<T>,
        ) -> dispatch::Result {

            let account_id = ensure_signed(origin)?;

            // Ensure Class under given id exists, return corresponding one
            let class = Self::ensure_class_exists(class_id)?;

            // Ensure maximum entities limit per class not reached
            class.ensure_maximum_entities_count_limit_not_reached()?;

            let class_permissions = class.get_permissions_ref();

            // Ensure entities creation is not blocked on Class level
            class_permissions.ensure_entity_creation_not_blocked()?;

            // Ensure actor can create entities
            class_permissions.ensure_can_create_entities(&account_id, &actor)?;

            let entity_controller = EntityController::from_actor(&actor);

            // Check if entity creation voucher exists
            let voucher_exists = if <EntityCreationVouchers<T>>::exists(class_id, &entity_controller) {

                // Ensure voucher limit not reached
                Self::entity_creation_vouchers(class_id, &entity_controller).ensure_voucher_limit_not_reached()?;
                true
            } else {
                false
            };

            //
            // == MUTATION SAFE ==
            //

            // Create voucher, update if exists

            if voucher_exists {

                // Increment number of created entities count, if specified voucher already exist
                <EntityCreationVouchers<T>>::mutate(class_id, &entity_controller, |entity_creation_voucher| {
                    entity_creation_voucher.increment_created_entities_count()
                });
            } else {

                // Create new voucher for given entity creator with default limit
                let mut entity_creation_voucher = EntityCreationVoucher::new(class.get_default_entity_creation_voucher_upper_bound());

                // Increase created entities count by 1 to maintain valid entity_creation_voucher state after following Entity added
                entity_creation_voucher.increment_created_entities_count();
                <EntityCreationVouchers<T>>::insert(class_id, entity_controller.clone(), entity_creation_voucher);
            }

            // Create new entity

            let entity_id = Self::next_entity_id();

            let new_entity = Entity::<T>::new(
                entity_controller,
                class_id,
                BTreeSet::new(),
                BTreeMap::new(),
            );

            // Save newly created entity:
            EntityById::insert(entity_id, new_entity);

            // Increment the next entity id:
            <NextEntityId<T>>::mutate(|n| *n += T::EntityId::one());

            // Increment number of entities, associated with this class
            <ClassById<T>>::mutate(class_id, |class| {
                class.increment_entities_count();
            });

            // Trigger event
            Self::deposit_event(RawEvent::EntityCreated(actor, entity_id));
            Ok(())
        }

        /// Remove `Entity` under provided `entity_id`
        pub fn remove_entity(
            origin,
            actor: Actor<T>,
            entity_id: T::EntityId,
        ) -> dispatch::Result {

            // Retrieve Entity and EntityAccessLevel for the actor, attemting to perform operation
            let (_, entity, access_level) = Self::ensure_class_entity_and_access_level(origin, entity_id, &actor)?;

            // Ensure actor with given EntityAccessLevel can remove entity
            EntityPermissions::<T>::ensure_group_can_remove_entity(access_level)?;

            // Ensure any inbound PropertyValue::Reference points to the given Entity
            entity.ensure_rc_is_zero()?;

            //
            // == MUTATION SAFE ==
            //

            // Remove entity
            <EntityById<T>>::remove(entity_id);

            // Decrement class entities counter
            <ClassById<T>>::mutate(entity.class_id, |class| class.decrement_entities_count());

            let entity_controller = EntityController::<T>::from_actor(&actor);

            // Decrement entity_creation_voucher after entity removal perfomed
            <EntityCreationVouchers<T>>::mutate(entity.class_id, entity_controller, |entity_creation_voucher| {
                entity_creation_voucher.decrement_created_entities_count();
            });

            // Trigger event
            Self::deposit_event(RawEvent::EntityRemoved(actor, entity_id));
            Ok(())
        }

        /// Add schema support to entity under given `shema_id` and provided `property_values`
        pub fn add_schema_support_to_entity(
            origin,
            actor: Actor<T>,
            entity_id: T::EntityId,
            schema_id: SchemaId,
            new_property_values: BTreeMap<PropertyId, PropertyValue<T>>
        ) -> dispatch::Result {

            // Retrieve Class, Entity and ensure given have access to the Entity under given entity_id
            let (class, entity, _) = Self::ensure_class_entity_and_access_level(origin, entity_id, &actor)?;

            // Ensure Class Schema under given index exist, return corresponding Schema
            let schema = class.ensure_schema_exists(schema_id)?.to_owned();

            let class_properties = class.properties;

            // Create wrapper structure from provided new_property_values and their corresponding Class properties
            let new_values_for_existing_properties = ValuesForExistingProperties::from(&class_properties, &new_property_values)?;

            // Ensure Schema under given id is not added to given Entity yet
            entity.ensure_schema_id_is_not_added(schema_id)?;

            // Ensure provided new_property_values are not added to the Entity values map yet
            entity.ensure_property_values_are_not_added(&new_property_values)?;

            // Ensure provided schema can be added to the Entity
            schema.ensure_is_active()?;

            // Ensure all provided new property values are for properties in the given schema
            schema.ensure_has_properties(&new_property_values)?;

            // Retrieve Schema property ids, which are not provided in new_property_values
            let unused_schema_property_ids = Self::compute_unused_property_ids(&new_property_values, schema.get_properties());

            // Perform checks to ensure all required property_values under provided unused_schema_property_ids provided
            Self::ensure_all_required_properties_provided(&class_properties, &unused_schema_property_ids)?;

            // Ensure all property_values under given Schema property ids are valid
            let entity_controller = entity.get_permissions_ref().get_controller();

            // Validate all values, provided in new_values_for_existing_properties,
            // against the type of its Property and check any additional constraints
<<<<<<< HEAD
            Self::ensure_property_values_are_valid(&entity_controller, &values_for_existing_properties)?;

            // Calculate entities reference counter side effects for current operation
            let entities_inbound_rcs_delta = Self::calculate_entities_inbound_rcs_delta(
                values_for_existing_properties, DeltaMode::Increment
            )
            .map(|entities_inbound_rcs_delta| {
                // Update InboundReferenceCounter, based on previously calculated entities_inbound_rcs_delta, for each Entity involved
                entities_inbound_rcs_delta.update_entities_rcs();
                entities_inbound_rcs_delta
            });
=======
            Self::ensure_property_values_are_valid(&entity_controller, &new_values_for_existing_properties)?;
>>>>>>> 4fc64b39

            let entity_property_values = entity.get_values();

            // Compute updated entity values, after new schema support added
            let entity_values_updated = Self::make_updated_entity_property_values(
                schema, entity_property_values, new_property_values.to_owned()
            );

            // Create wrapper structure from updated entity values and their corresponding Class properties
            let updated_values_for_existing_properties = ValuesForExistingProperties::from(
                &class_properties, &entity_values_updated
            )?;

            // Traverse all updated_values_for_existing_properties to ensure unique option satisfied (if required)
            Self::ensure_property_values_unique_option_satisfied(
                updated_values_for_existing_properties
            )?;


            //
            // == MUTATION SAFE ==
            //

            // Calculate entities reference counter side effects for current operation
            let entities_inbound_rcs_delta = Self::calculate_entities_inbound_rcs_delta(
                new_values_for_existing_properties, DeltaMode::Increment
            );

            // Update InboundReferenceCounter, based on previously calculated entities_inbound_rcs_delta, for each Entity involved
            entities_inbound_rcs_delta.update_entities_rcs();

            // Add schema support to `Entity` under given `entity_id`
            <EntityById<T>>::mutate(entity_id, |entity| {

                // Add a new schema to the list of schemas supported by this entity.
                entity.supported_schemas.insert(schema_id);

                // Update entity values only if new properties have been added.
                if entity_values_updated.len() > entity.values.len() {
                    entity.values = entity_values_updated;
                }
            });

            // Trigger event
            Self::deposit_event(RawEvent::EntitySchemaSupportAdded(actor, entity_id, schema_id, entities_inbound_rcs_delta));
            Ok(())
        }

        /// Update `Entity` `PropertyValue`'s with provided ones
        pub fn update_entity_property_values(
            origin,
            actor: Actor<T>,
            entity_id: T::EntityId,
            new_property_values: BTreeMap<PropertyId, PropertyValue<T>>
        ) -> dispatch::Result {

            // Retrieve Class, Entity and EntityAccessLevel for the actor, attemting to perform operation
            let (class, entity, access_level) = Self::ensure_class_entity_and_access_level(origin, entity_id, &actor)?;

            // Ensure property values were not locked on Class level
            class.ensure_property_values_unlocked()?;

            // Filter new_property_values, that are identical to entity_property_values.
            // Get `new_property_values`, that are not in `entity_property_values`
            let new_property_values = Self::try_filter_identical_property_values(&entity.values, new_property_values);

            // Ensure all provided new_property_values are already added to the current Entity instance
            Self::ensure_all_property_values_are_already_added(&entity.values, &new_property_values)?;

            let class_properties = class.properties;

            // Create wrapper structure from new_property_values and their corresponding Class properties
            let new_values_for_existing_properties = ValuesForExistingProperties::from(&class_properties, &new_property_values)?;

            // Ensure all provided property values are unlocked for the actor with given access_level
            Self::ensure_all_property_values_are_unlocked_from(&new_values_for_existing_properties, access_level)?;

            let entity_controller = entity.get_permissions_ref().get_controller();

            // Validate all values, provided in values_for_existing_properties,
            // against the type of its Property and check any additional constraints
            Self::ensure_property_values_are_valid(&entity_controller, &new_values_for_existing_properties)?;

            // Get current property values of an entity,
            // so we can update them if new values provided present in new_property_values.

            let entity_property_values = entity.values;

            // Make updated entity_property_values from current entity_property_values and new_property_values provided
            let entity_property_values_updated = if let Some(entity_property_values_updated) =
                Self::make_updated_property_values(&entity_property_values, &new_property_values) {

                    // Create wrapper structure from new_property_values and their corresponding Class properties
                    let updated_values_for_existing_properties = ValuesForExistingProperties::from(
                        &class_properties, &new_property_values
                    )?;

                    // Traverse all values_for_updated_properties to ensure unique option satisfied (if required)
                    Self::ensure_property_values_unique_option_satisfied(updated_values_for_existing_properties)?;
                    Some(entity_property_values_updated)
                } else {
                    None
                };

            // If property values should be updated
            if let Some(entity_property_values_updated) = entity_property_values_updated {

                // Calculate entities reference counter side effects for current operation
                let entities_inbound_rcs_delta =
<<<<<<< HEAD
                    Self::get_updated_inbound_rcs_delta(class_properties, entity_property_values, &new_property_values)
                        .map(|entities_inbound_rcs_delta| {
=======
                    Self::get_updated_inbound_rcs_delta(class_properties, entity_property_values, &new_property_values)?;

                //
                // == MUTATION SAFE ==
                //
>>>>>>> 4fc64b39

                            // Update InboundReferenceCounter, based on previously calculated entities_inbound_rcs_delta, for each Entity involved
                            entities_inbound_rcs_delta.update_entities_rcs();
                            entities_inbound_rcs_delta
                        });

                // Update entity property values
                <EntityById<T>>::mutate(entity_id, |entity| {
                    entity.values = entity_property_values_updated;
                });

                // Trigger event
                Self::deposit_event(RawEvent::EntityPropertyValuesUpdated(actor, entity_id, entities_inbound_rcs_delta));
            }

            Ok(())
        }

        /// Clear `PropertyValueVec` under given `entity_id` & `in_class_schema_property_id`
        pub fn clear_entity_property_vector(
            origin,
            actor: Actor<T>,
            entity_id: T::EntityId,
            in_class_schema_property_id: PropertyId
        ) -> dispatch::Result {

            // Retrieve Class, Entity and EntityAccessLevel for the actor, attemting to perform operation
            let (class, entity, access_level) = Self::ensure_class_entity_and_access_level(origin, entity_id, &actor)?;

            // Ensure PropertyValue under given in_class_schema_property_id is Vector
            let property_value_vector =
                entity.ensure_property_value_is_vec(in_class_schema_property_id)?;

            // Ensure Property under given PropertyId is unlocked from actor with given EntityAccessLevel
            // Retrieve corresponding Property by value
            let property = class.ensure_class_property_type_unlocked_from(
                in_class_schema_property_id,
                access_level,
            )?;

            //
            // == MUTATION SAFE ==
            //

            // Decrease reference counters of involved entities (if some)
            let entities_inbound_rcs_delta = if let Some(entity_ids_to_decrease_rcs) =
                property_value_vector.get_vec_value().get_involved_entities() {

                    // Calculate `ReferenceCounterSideEffects`, based on entity_ids involved, same_controller_status and chosen `DeltaMode`
                    let same_controller_status = property.property_type.same_controller_status();
                    let entities_inbound_rcs_delta = Self::perform_entities_inbound_rcs_delta_calculation(
                        ReferenceCounterSideEffects::<T>::default(), entity_ids_to_decrease_rcs,
                        same_controller_status, DeltaMode::Decrement
                    );

                    // Update InboundReferenceCounter, based on previously calculated entities_inbound_rcs_delta, for each Entity involved
                    if !entities_inbound_rcs_delta.is_empty() {

                        entities_inbound_rcs_delta.update_entities_rcs();
                        Some(entities_inbound_rcs_delta)
                    } else {
                        None
                    }
                } else {
                    None
                };

            // Clear property_value_vector.
            let empty_property_value_vector = Self::clear_property_vector(property_value_vector);

            // Insert empty_property_value_vector into entity_property_values mapping at in_class_schema_property_id.
            // Retrieve updated entity_property_values
            let entity_values_updated = Self::insert_at_in_class_schema_property_id(
                entity.values, in_class_schema_property_id, empty_property_value_vector
            );

            // Update entity property values
            <EntityById<T>>::mutate(entity_id, |entity| {
                entity.values = entity_values_updated
            });

            // Trigger event
            Self::deposit_event(
                RawEvent::EntityPropertyValueVectorCleared(
                    actor, entity_id, in_class_schema_property_id, entities_inbound_rcs_delta
                )
            );

            Ok(())
        }

        /// Remove value at given `index_in_property_vector`
        /// from `PropertyValueVec` under in_class_schema_property_id
        pub fn remove_at_entity_property_vector(
            origin,
            actor: Actor<T>,
            entity_id: T::EntityId,
            in_class_schema_property_id: PropertyId,
            index_in_property_vector: VecMaxLength,
            nonce: T::Nonce
        ) -> dispatch::Result {

            // Retrieve Class, Entity and EntityAccessLevel for the actor, attemting to perform operation
            let (class, entity, access_level) = Self::ensure_class_entity_and_access_level(origin, entity_id, &actor)?;

            // Ensure PropertyValue under given in_class_schema_property_id is Vector
            let property_value_vector =
                entity.ensure_property_value_is_vec(in_class_schema_property_id)?;

            // Ensure Property under given PropertyId is unlocked from actor with given EntityAccessLevel
            // Retrieve corresponding Property by value
            let property = class.ensure_class_property_type_unlocked_from(
                in_class_schema_property_id,
                access_level,
            )?;

            // Ensure `VecPropertyValue` nonce is equal to the provided one.
            // Used to to avoid possible data races, when performing vector specific operations
            property_value_vector.ensure_nonce_equality(nonce)?;

            // Ensure, provided index_in_property_vec is valid index of VecValue
            property_value_vector
                .ensure_index_in_property_vector_is_valid(index_in_property_vector)?;

            //
            // == MUTATION SAFE ==
            //

            let involved_entity_id = property_value_vector
                .get_vec_value()
                .get_involved_entities()
                .and_then(|involved_entities| involved_entities.get(index_in_property_vector as usize).copied());

            let involved_entity_and_side_effect = if let Some(involved_entity_id) = involved_entity_id {
                // Decrease reference counter of involved entity (if some)
                let same_controller_status = property.property_type.same_controller_status();
                let rc_delta = EntityReferenceCounterSideEffect::atomic(same_controller_status, DeltaMode::Decrement);

                // Update InboundReferenceCounter of involved entity, based on previously calculated rc_delta
                Self::update_entity_rc(&involved_entity_id, &rc_delta);
                Some((involved_entity_id, rc_delta))
            } else {
                None
            };

            // Remove value at in_class_schema_property_id in property value vector
            // Get VecPropertyValue wrapped in PropertyValue
            let property_value_vector_updated = Self::remove_at_index_in_property_vector(
                property_value_vector, index_in_property_vector
            );

            // Insert updated propery value into entity_property_values mapping at in_class_schema_property_id.
            let entity_values_updated = Self::insert_at_in_class_schema_property_id(
                entity.values, index_in_property_vector, property_value_vector_updated
            );

            // Update entity property values
            <EntityById<T>>::mutate(entity_id, |entity| {
                entity.values = entity_values_updated;
            });

            // Trigger event
            Self::deposit_event(
                RawEvent::RemovedAtVectorIndex(
                    actor, entity_id, in_class_schema_property_id, index_in_property_vector, nonce, involved_entity_and_side_effect
                )
            );

            Ok(())
        }

        /// Insert `SinglePropertyValue` at given `index_in_property_vector`
        /// into `PropertyValueVec` under `in_class_schema_property_id`
        pub fn insert_at_entity_property_vector(
            origin,
            actor: Actor<T>,
            entity_id: T::EntityId,
            in_class_schema_property_id: PropertyId,
            index_in_property_vector: VecMaxLength,
            property_value: SinglePropertyValue<T>,
            nonce: T::Nonce
        ) -> dispatch::Result {

            // Retrieve Class, Entity and EntityAccessLevel for the actor, attemting to perform operation
            let (class, entity, access_level) = Self::ensure_class_entity_and_access_level(origin, entity_id, &actor)?;

            // Ensure PropertyValue under given in_class_schema_property_id is Vector
            let property_value_vector =
                entity.ensure_property_value_is_vec(in_class_schema_property_id)?;

            // Ensure `VecPropertyValue` nonce is equal to the provided one.
            // Used to to avoid possible data races, when performing vector specific operations
            property_value_vector.ensure_nonce_equality(nonce)?;

            let entity_controller = entity.get_permissions_ref().get_controller();

            // Ensure Property under given PropertyId is unlocked from actor with given EntityAccessLevel
            // Retrieve corresponding Property by value
            let class_property = class.ensure_class_property_type_unlocked_from(
                in_class_schema_property_id,
                access_level,
            )?;

            // Ensure property_value type is equal to the property_value_vector type and check all constraints
            class_property.ensure_property_value_can_be_inserted_at_property_vector(
                &property_value,
                &property_value_vector,
                index_in_property_vector,
                entity_controller,
            )?;

            //
            // == MUTATION SAFE ==
            //

            let value = property_value.get_value();

            // Increase reference counter of involved entity (if some)
            let involved_entity_and_side_effect = if let Some(entity_rc_to_increment) = value.get_involved_entity() {
                let same_controller_status = class_property.property_type.same_controller_status();
                let rc_delta = EntityReferenceCounterSideEffect::atomic(same_controller_status, DeltaMode::Increment);

                // Update InboundReferenceCounter of involved entity, based on previously calculated ReferenceCounterSideEffect
                Self::update_entity_rc(&entity_rc_to_increment, &rc_delta);
                Some((entity_rc_to_increment, rc_delta))
            } else {
                None
            };

            // Insert SinglePropertyValue at in_class_schema_property_id into property value vector
            // Get VecPropertyValue wrapped in PropertyValue
            let property_value_vector_updated = Self::insert_at_index_in_property_vector(
                property_value_vector, index_in_property_vector, value
            );

            // Insert updated property value into entity_property_values mapping at in_class_schema_property_id.
            // Retrieve updated entity_property_values
            let entity_values_updated = Self::insert_at_in_class_schema_property_id(
                entity.values, in_class_schema_property_id, property_value_vector_updated
            );

            // Update entity property values
            <EntityById<T>>::mutate(entity_id, |entity| {
                entity.values = entity_values_updated
            });

            // Trigger event
            Self::deposit_event(
                RawEvent::InsertedAtVectorIndex(
                    actor, entity_id, in_class_schema_property_id, index_in_property_vector, nonce, involved_entity_and_side_effect
                )
            );

            Ok(())
        }

        pub fn transaction(origin, actor: Actor<T>, operations: Vec<OperationType<T>>) -> dispatch::Result {

            // Ensure maximum number of operations during atomic batching limit not reached
            Self::ensure_number_of_operations_during_atomic_batching_limit_not_reached(&operations)?;

            //
            // == MUTATION SAFE ==
            //

            // This Vec holds the T::EntityId of the entity created as a result of executing a `CreateEntity` `Operation`
            let mut entity_created_in_operation = vec![];

            // Create raw origin
            let raw_origin = origin.into().map_err(|_| ERROR_ORIGIN_CANNOT_BE_MADE_INTO_RAW_ORIGIN)?;

            for operation_type in operations.into_iter() {
                let origin = T::Origin::from(raw_origin.clone());
                let actor = actor.clone();
                match operation_type {
                    OperationType::CreateEntity(create_entity_operation) => {
                        Self::create_entity(origin, create_entity_operation.class_id, actor)?;

                        // entity id of newly created entity
                        let entity_id = Self::next_entity_id() - T::EntityId::one();
                        entity_created_in_operation.push(entity_id);
                    },
                    OperationType::UpdatePropertyValues(update_property_values_operation) => {
                        let entity_id = operations::parametrized_entity_to_entity_id(
                            &entity_created_in_operation, update_property_values_operation.entity_id
                        )?;
                        let property_values = operations::parametrized_property_values_to_property_values(
                            &entity_created_in_operation, update_property_values_operation.new_parametrized_property_values
                        )?;
                        Self::update_entity_property_values(origin, actor, entity_id, property_values)?;
                    },
                    OperationType::AddSchemaSupportToEntity(add_schema_support_to_entity_operation) => {
                        let entity_id = operations::parametrized_entity_to_entity_id(
                            &entity_created_in_operation, add_schema_support_to_entity_operation.entity_id
                        )?;
                        let schema_id = add_schema_support_to_entity_operation.schema_id;
                        let property_values = operations::parametrized_property_values_to_property_values(
                            &entity_created_in_operation, add_schema_support_to_entity_operation.parametrized_property_values
                        )?;
                        Self::add_schema_support_to_entity(origin, actor, entity_id, schema_id, property_values)?;
                    }
                }
            }

            // Trigger event
            Self::deposit_event(RawEvent::TransactionCompleted(actor));

            Ok(())
        }
    }
}

impl<T: Trait> Module<T> {
    /// Updates corresponding `Entity` `reference_counter` by `reference_counter_delta`.
    fn update_entity_rc(
        entity_id: &T::EntityId,
        reference_counter_delta: &EntityReferenceCounterSideEffect,
    ) {
        // Update both `total` and `same owner` number of inbound references for the Entity instance under given `entity_id`
        <EntityById<T>>::mutate(entity_id, |entity| {
            let entity_inbound_rc = entity.get_reference_counter_mut();
            entity_inbound_rc.total =
                (entity_inbound_rc.total as i32 + reference_counter_delta.total) as u32;
            entity_inbound_rc.same_owner =
                (entity_inbound_rc.same_owner as i32 + reference_counter_delta.same_owner) as u32;
        })
    }

    /// Returns the stored `Class` if exist, error otherwise.
    fn ensure_class_exists(class_id: T::ClassId) -> Result<Class<T>, &'static str> {
        ensure!(<ClassById<T>>::exists(class_id), ERROR_CLASS_NOT_FOUND);
        Ok(Self::class_by_id(class_id))
    }

    /// Update `entity_property_values` with `property_values`
    /// Returns updated `entity_property_values`
    fn make_updated_entity_property_values(
        schema: Schema,
        entity_property_values: BTreeMap<PropertyId, PropertyValue<T>>,
        property_values: BTreeMap<PropertyId, PropertyValue<T>>,
    ) -> BTreeMap<PropertyId, PropertyValue<T>> {
        // Concatenate existing `entity_property_values` with `property_values`, provided, when adding `Schema` support.
        let updated_entity_property_values: BTreeMap<PropertyId, PropertyValue<T>> =
            entity_property_values
                .into_iter()
                .chain(property_values.into_iter())
                .collect();

        // Write all missing non required `Schema` `property_values` as `PropertyValue::default()`
        let non_required_property_values: BTreeMap<PropertyId, PropertyValue<T>> = schema
            .get_properties()
            .iter()
            .filter_map(|property_id| {
                if !updated_entity_property_values.contains_key(property_id) {
                    Some((*property_id, PropertyValue::default()))
                } else {
                    None
                }
            })
            .collect();

        // Extend updated_entity_property_values with given Schema non_required_property_values
        updated_entity_property_values
            .into_iter()
            .chain(non_required_property_values.into_iter())
            .collect()
    }

    /// Update `inbound_rcs_delta`, based on `involved_entity_ids`, `same_controller_status` provided and chosen `DeltaMode`
    /// Returns updated `inbound_rcs_delta`
    fn perform_entities_inbound_rcs_delta_calculation(
        mut inbound_rcs_delta: ReferenceCounterSideEffects<T>,
        involved_entity_ids: Vec<T::EntityId>,
        same_controller_status: bool,
        delta_mode: DeltaMode,
    ) -> ReferenceCounterSideEffects<T> {
        for involved_entity_id in involved_entity_ids {
            // If inbound_rcs_delta already contains entry for the given involved_entity_id, increment it
            // with atomic EntityReferenceCounterSideEffect instance, based on same_owner flag provided and DeltaMode,
            // otherwise create new atomic EntityReferenceCounterSideEffect instance
            *inbound_rcs_delta
                .entry(involved_entity_id)
                .or_insert_with(|| {
                    EntityReferenceCounterSideEffect::atomic(same_controller_status, delta_mode)
                }) += EntityReferenceCounterSideEffect::atomic(same_controller_status, delta_mode);
        }
        inbound_rcs_delta
    }

    /// Calculate `ReferenceCounterSideEffects`, based on `values_for_existing_properties` provided and chosen `DeltaMode`
    /// Returns calculated `ReferenceCounterSideEffects`
    fn calculate_entities_inbound_rcs_delta(
        values_for_existing_properties: ValuesForExistingProperties<T>,
        delta_mode: DeltaMode,
    ) -> Option<ReferenceCounterSideEffects<T>> {
        let entities_inbound_rcs_delta = values_for_existing_properties
            .values()
            .map(|value_for_existing_property| value_for_existing_property.unzip())
            .filter_map(|(property, value)| {
                value.get_involved_entities().map(|involved_entity_ids| {
                    (
                        involved_entity_ids,
                        property.property_type.same_controller_status(),
                    )
                })
            })
            // Aggeregate all sideffects on a single entity together into one side effect map
            .fold(
                ReferenceCounterSideEffects::default(),
                |inbound_rcs_delta, (involved_entity_ids, same_controller_status)| {
                    Self::perform_entities_inbound_rcs_delta_calculation(
                        inbound_rcs_delta,
                        involved_entity_ids,
                        same_controller_status,
                        delta_mode,
                    )
                },
            );

        if !entities_inbound_rcs_delta.is_empty() {
            Some(entities_inbound_rcs_delta)
        } else {
            None
        }
    }

    /// Compute `ReferenceCounterSideEffects`, based on `PropertyValue` `Reference`'s involved into update process.
    /// Returns computed `ReferenceCounterSideEffects`
    pub fn get_updated_inbound_rcs_delta(
        class_properties: Vec<Property<T>>,
        entity_property_values: BTreeMap<PropertyId, PropertyValue<T>>,
        new_property_values: &BTreeMap<PropertyId, PropertyValue<T>>,
<<<<<<< HEAD
    ) -> Option<ReferenceCounterSideEffects<T>> {
=======
    ) -> Result<ReferenceCounterSideEffects<T>, &'static str> {
>>>>>>> 4fc64b39
        // Filter entity_property_values to get only those, which will be substituted with new_property_values
        let entity_property_values_to_update: BTreeMap<PropertyId, PropertyValue<T>> =
            entity_property_values
                .into_iter()
                .filter(|(entity_id, _)| new_property_values.contains_key(entity_id))
                .collect();

        // Calculate entities reference counter side effects for update operation

        // Calculate entities inbound reference counter delta with Decrement DeltaMode for entity_property_values_to_update,
        // as involved PropertyValue References will be substituted with new ones
        let decremental_reference_counter_side_effects = Self::calculate_entities_inbound_rcs_delta(
            ValuesForExistingProperties::from(
                &class_properties,
                &entity_property_values_to_update,
            )?,
            DeltaMode::Decrement,
        );

        // Calculate entities inbound reference counter delta with Increment DeltaMode for new_property_values,
        // as involved PropertyValue References will substitute the old ones
        let incremental_reference_counter_side_effects = Self::calculate_entities_inbound_rcs_delta(
            ValuesForExistingProperties::from(&class_properties, new_property_values)?,
            DeltaMode::Increment,
        );

<<<<<<< HEAD
        match (
            decremental_reference_counter_side_effects,
            incremental_reference_counter_side_effects,
        ) {
            (
                Some(decremental_reference_counter_side_effects),
                Some(incremental_reference_counter_side_effects),
            ) => {
                // Add up both net decremental_reference_counter_side_effects and incremental_reference_counter_side_effects
                // to get one net sideffect per entity.
                let reference_counter_side_effects = decremental_reference_counter_side_effects
                    .update(incremental_reference_counter_side_effects);
                Some(reference_counter_side_effects)
            }
            (Some(decremental_reference_counter_side_effects), _) => {
                Some(decremental_reference_counter_side_effects)
            }
            (_, Some(incremental_reference_counter_side_effects)) => {
                Some(incremental_reference_counter_side_effects)
            }
            _ => None,
        }
=======
        // Add up both net decremental_reference_counter_side_effects and incremental_reference_counter_side_effects
        // to get one net sideffect per entity.
        Ok(decremental_reference_counter_side_effects
            .update(incremental_reference_counter_side_effects))
>>>>>>> 4fc64b39
    }

    /// Used to update `class_permissions` with parameters provided.
    /// Returns updated `class_permissions` if update performed
    pub fn make_updated_class_permissions(
        class_permissions: ClassPermissions<T>,
        updated_any_member: Option<bool>,
        updated_entity_creation_blocked: Option<bool>,
        updated_all_entity_property_values_locked: Option<bool>,
        updated_maintainers: Option<BTreeSet<T::CuratorGroupId>>,
    ) -> Option<ClassPermissions<T>> {
        // Used to check if update performed
        let mut updated_class_permissions = class_permissions.clone();

        if let Some(updated_any_member) = updated_any_member {
            updated_class_permissions.set_any_member_status(updated_any_member);
        }

        if let Some(updated_entity_creation_blocked) = updated_entity_creation_blocked {
            updated_class_permissions.set_entity_creation_blocked(updated_entity_creation_blocked);
        }

        if let Some(updated_all_entity_property_values_locked) =
            updated_all_entity_property_values_locked
        {
            updated_class_permissions
                .set_all_entity_property_values_locked(updated_all_entity_property_values_locked);
        }

        if let Some(updated_maintainers) = updated_maintainers {
            updated_class_permissions.set_maintainers(updated_maintainers);
        }

        if updated_class_permissions != class_permissions {
            Some(updated_class_permissions)
        } else {
            None
        }
    }

    /// Used to update `entity_permissions` with parameters provided.
    /// Returns updated `entity_permissions` if update performed
    pub fn make_updated_entity_permissions(
        entity_permissions: EntityPermissions<T>,
        updated_frozen_for_controller: Option<bool>,
        updated_referenceable: Option<bool>,
    ) -> Option<EntityPermissions<T>> {
        // Used to check if update performed
        let mut updated_entity_permissions = entity_permissions.clone();

        if let Some(updated_frozen_for_controller) = updated_frozen_for_controller {
            updated_entity_permissions.set_frozen(updated_frozen_for_controller);
        }

        if let Some(updated_referenceable) = updated_referenceable {
            updated_entity_permissions.set_referencable(updated_referenceable);
        }

        if updated_entity_permissions != entity_permissions {
            Some(updated_entity_permissions)
        } else {
            None
        }
    }

    /// Returns `Class` and `Entity` under given id, if exists, and `EntityAccessLevel` corresponding to `origin`, if permitted
    fn ensure_class_entity_and_access_level(
        origin: T::Origin,
        entity_id: T::EntityId,
        actor: &Actor<T>,
    ) -> Result<(Class<T>, Entity<T>, EntityAccessLevel), &'static str> {
        let account_id = ensure_signed(origin)?;

        // Ensure Entity under given id exists, retrieve corresponding one
        let entity = Self::ensure_known_entity_id(entity_id)?;

        // Ensure Class under given id exists, retrieve corresponding one
        let class = Self::class_by_id(entity.class_id);

        // Derive EntityAccessLevel for the actor, attempting to act.
        let access_level = EntityAccessLevel::derive(
            &account_id,
            entity.get_permissions_ref(),
            class.get_permissions_ref(),
            actor,
        )?;

        Ok((class, entity, access_level))
    }

    /// Ensure `Entity` under given `entity_id` exists, retrieve corresponding `Entity` & `Class`
    pub fn ensure_known_entity_and_class(
        entity_id: T::EntityId,
    ) -> Result<(Entity<T>, Class<T>), &'static str> {
        // Ensure Entity under given id exists, retrieve corresponding one
        let entity = Self::ensure_known_entity_id(entity_id)?;

        let class = ClassById::get(entity.class_id);
        Ok((entity, class))
    }

    /// Filter `provided values_for_existing_properties`, leaving only `Reference`'s with `SameOwner` flag set
    /// Returns the set of corresponding property ids
    pub fn get_property_id_references_with_same_owner_flag_set(
        values_for_existing_properties: ValuesForExistingProperties<T>,
    ) -> BTreeSet<PropertyId> {
        values_for_existing_properties
            // Iterate over the PropertyId's
            .keys()
            // Filter provided values_for_existing_properties, leaving only `Reference`'s with `SameOwner` flag set
            .filter(|property_id| {
                if let Some(value_for_existing_property) =
                    values_for_existing_properties.get(property_id)
                {
                    value_for_existing_property
                        .get_property()
                        .property_type
                        .same_controller_status()
                } else {
                    false
                }
            })
            .copied()
            .collect()
    }

    /// Ensure all provided `new_property_value_references_with_same_owner_flag_set` are references with `SameOwner` flag set
    pub fn ensure_only_references_with_same_owner_flag_set_provided(
        entity_property_id_references_with_same_owner_flag_set: &BTreeSet<PropertyId>,
        new_property_value_references_with_same_owner_flag_set: &BTreeMap<
            PropertyId,
            PropertyValue<T>,
        >,
    ) -> dispatch::Result {
        let new_property_value_id_references_with_same_owner_flag_set: BTreeSet<PropertyId> =
            new_property_value_references_with_same_owner_flag_set
                .keys()
                .copied()
                .collect();

        ensure!(
            new_property_value_id_references_with_same_owner_flag_set
                .is_subset(entity_property_id_references_with_same_owner_flag_set),
            ERROR_ALL_PROVIDED_PROPERTY_VALUES_MUST_BE_REFERENCES_WITH_SAME_OWNER_FLAG_SET
        );
        Ok(())
    }

    /// Used to update entity_property_values with parameters provided.
    /// Returns updated `entity_property_values`, if update performed
    pub fn make_updated_property_value_references_with_same_owner_flag_set(
        unused_property_id_references_with_same_owner_flag_set: BTreeSet<PropertyId>,
        entity_property_values: &BTreeMap<PropertyId, PropertyValue<T>>,
        new_property_value_references_with_same_owner_flag_set: &BTreeMap<
            PropertyId,
            PropertyValue<T>,
        >,
    ) -> Option<BTreeMap<PropertyId, PropertyValue<T>>> {
        // Used to check if update performed
        let mut entity_property_values_updated = entity_property_values.clone();

        for (property_id, new_property_value_reference_with_same_owner_flag_set) in
            new_property_value_references_with_same_owner_flag_set
        {
            // Update entity_property_values map at property_id with new_property_value_reference_with_same_owner_flag_set
            entity_property_values_updated.insert(
                *property_id,
                new_property_value_reference_with_same_owner_flag_set.to_owned(),
            );
        }

        // Throw away old non required property value references with same owner flag set
        // and replace them with Default ones
        for unused_property_id_reference_with_same_owner_flag_set in
            unused_property_id_references_with_same_owner_flag_set
        {
            entity_property_values_updated.insert(
                unused_property_id_reference_with_same_owner_flag_set,
                PropertyValue::default(),
            );
        }

        if *entity_property_values != entity_property_values_updated {
            Some(entity_property_values_updated)
        } else {
            None
        }
    }

    /// Retrieve `property_ids`, that are not in `property_values`
    pub fn compute_unused_property_ids(
        property_values: &BTreeMap<PropertyId, PropertyValue<T>>,
        property_ids: &BTreeSet<PropertyId>,
    ) -> BTreeSet<PropertyId> {
        let property_value_indices: BTreeSet<PropertyId> =
            property_values.keys().cloned().collect();

        property_ids
            .difference(&property_value_indices)
            .copied()
            .collect()
    }

    /// Perform checks to ensure all required `property_values` under provided `unused_schema_property_ids` provided
    pub fn ensure_all_required_properties_provided(
        class_properties: &[Property<T>],
        unused_schema_property_ids: &BTreeSet<PropertyId>,
    ) -> dispatch::Result {
        for &unused_schema_property_id in unused_schema_property_ids {
            let class_property = &class_properties
                .get(unused_schema_property_id as usize)
                .ok_or(ERROR_CLASS_PROP_NOT_FOUND)?;

            // All required property values should be provided
            ensure!(!class_property.required, ERROR_MISSING_REQUIRED_PROP);
        }
        Ok(())
    }

    /// Ensure all `updated_values_for_existing_properties` provided satisfy unique option, if required
    pub fn ensure_property_values_unique_option_satisfied(
        updated_values_for_existing_properties: ValuesForExistingProperties<T>,
    ) -> dispatch::Result {
        for updated_value_for_existing_property in updated_values_for_existing_properties.values() {
            let (property, value) = updated_value_for_existing_property.unzip();

            // Ensure all PropertyValue's with unique option set are unique, except of null non required ones
            property
                .ensure_unique_option_satisfied(value, &updated_values_for_existing_properties)?;
        }
        Ok(())
    }

    /// Validate all values, provided in `values_for_existing_properties`, against the type of its `Property`
    /// and check any additional constraints
    pub fn ensure_property_values_are_valid(
        entity_controller: &EntityController<T>,
        values_for_existing_properties: &ValuesForExistingProperties<T>,
    ) -> dispatch::Result {
        for value_for_existing_property in values_for_existing_properties.values() {
            let (property, value) = value_for_existing_property.unzip();

            // Validate new PropertyValue against the type of this Property and check any additional constraints
            property.ensure_property_value_to_update_is_valid(value, entity_controller)?;
        }

        Ok(())
    }

    /// Ensure all provided `new_property_values` are already exist in `entity_property_values` map
    pub fn ensure_all_property_values_are_already_added(
        entity_property_values: &BTreeMap<PropertyId, PropertyValue<T>>,
        new_property_values: &BTreeMap<PropertyId, PropertyValue<T>>,
    ) -> dispatch::Result {
        ensure!(
            new_property_values
                .keys()
                .all(|key| entity_property_values.contains_key(key)),
            ERROR_UNKNOWN_ENTITY_PROP_ID
        );
        Ok(())
    }

    /// Ensure `new_values_for_existing_properties` are accessible for actor with given `access_level`
    pub fn ensure_all_property_values_are_unlocked_from(
        new_values_for_existing_properties: &ValuesForExistingProperties<T>,
        access_level: EntityAccessLevel,
    ) -> dispatch::Result {
        for value_for_new_property in new_values_for_existing_properties.values() {
            // Ensure Property is unlocked from Actor with given EntityAccessLevel
            value_for_new_property
                .get_property()
                .ensure_unlocked_from(access_level)?;
        }
        Ok(())
    }

    /// Filter `new_property_values` identical to `entity_property_values`.
    /// Return only `new_property_values`, that are not in `entity_property_values`
    pub fn try_filter_identical_property_values(
        entity_property_values: &BTreeMap<PropertyId, PropertyValue<T>>,
        new_property_values: BTreeMap<PropertyId, PropertyValue<T>>,
    ) -> BTreeMap<PropertyId, PropertyValue<T>> {
        new_property_values
            .into_iter()
            .filter(|(id, new_property_value)| {
                matches!(
                    entity_property_values.get(id),
                    Some(entity_property_value) if *entity_property_value != *new_property_value
                )
            })
            .collect()
    }

    /// Update existing `entity_property_values` with `new_property_values`.
    /// if update performed, returns updated entity property values
    pub fn make_updated_property_values(
        entity_property_values: &BTreeMap<PropertyId, PropertyValue<T>>,
        new_property_values: &BTreeMap<PropertyId, PropertyValue<T>>,
    ) -> Option<BTreeMap<PropertyId, PropertyValue<T>>> {
        // Used to check if updated performed
        let mut entity_property_values_updated = entity_property_values.to_owned();

        new_property_values
            .iter()
            .for_each(|(id, new_property_value)| {
                if let Some(entity_property_value) = entity_property_values_updated.get_mut(&id) {
                    entity_property_value.update(new_property_value.to_owned());
                }
            });

        if entity_property_values_updated != *entity_property_values {
            Some(entity_property_values_updated)
        } else {
            None
        }
    }

    /// Insert `Value` into `VecPropertyValue` at `index_in_property_vector`.
    /// Returns `VecPropertyValue` wrapped in `PropertyValue`
    pub fn insert_at_index_in_property_vector(
        mut property_value_vector: VecPropertyValue<T>,
        index_in_property_vector: VecMaxLength,
        value: Value<T>,
    ) -> PropertyValue<T> {
        property_value_vector.insert_at(index_in_property_vector, value);
        PropertyValue::Vector(property_value_vector)
    }

    /// Remove `Value` at `index_in_property_vector` in `VecPropertyValue`.
    /// Returns `VecPropertyValue` wrapped in `PropertyValue`
    pub fn remove_at_index_in_property_vector(
        mut property_value_vector: VecPropertyValue<T>,
        index_in_property_vector: VecMaxLength,
    ) -> PropertyValue<T> {
        property_value_vector.remove_at(index_in_property_vector);
        PropertyValue::Vector(property_value_vector)
    }

    /// Clear `VecPropertyValue`.
    /// Returns empty `VecPropertyValue` wrapped in `PropertyValue`
    pub fn clear_property_vector(
        mut property_value_vector: VecPropertyValue<T>,
    ) -> PropertyValue<T> {
        property_value_vector.clear();
        PropertyValue::Vector(property_value_vector)
    }

    /// Insert `PropertyValue` into `entity_property_values` mapping at `in_class_schema_property_id`.
    /// Returns updated `entity_property_values`
    pub fn insert_at_in_class_schema_property_id(
        mut entity_property_values: BTreeMap<PropertyId, PropertyValue<T>>,
        in_class_schema_property_id: PropertyId,
        property_value: PropertyValue<T>,
    ) -> BTreeMap<PropertyId, PropertyValue<T>> {
        entity_property_values.insert(in_class_schema_property_id, property_value);
        entity_property_values
    }

    /// Ensure `Class` under given id exists, return corresponding one
    pub fn ensure_known_class_id(class_id: T::ClassId) -> Result<Class<T>, &'static str> {
        ensure!(<ClassById<T>>::exists(class_id), ERROR_CLASS_NOT_FOUND);
        Ok(Self::class_by_id(class_id))
    }

    /// Ensure `Entity` under given id exists, return corresponding one
    pub fn ensure_known_entity_id(entity_id: T::EntityId) -> Result<Entity<T>, &'static str> {
        ensure!(<EntityById<T>>::exists(entity_id), ERROR_ENTITY_NOT_FOUND);
        Ok(Self::entity_by_id(entity_id))
    }

    /// Ensure `CuratorGroup` under given id exists
    pub fn ensure_curator_group_under_given_id_exists(
        curator_group_id: &T::CuratorGroupId,
    ) -> dispatch::Result {
        ensure!(
            <CuratorGroupById<T>>::exists(curator_group_id),
            ERROR_CURATOR_GROUP_DOES_NOT_EXIST
        );
        Ok(())
    }

    /// Ensure `CuratorGroup` under given id exists, return corresponding one
    pub fn ensure_curator_group_exists(
        curator_group_id: &T::CuratorGroupId,
    ) -> Result<CuratorGroup<T>, &'static str> {
        Self::ensure_curator_group_under_given_id_exists(curator_group_id)?;
        Ok(Self::curator_group_by_id(curator_group_id))
    }

    /// Ensure `MaxNumberOfMaintainersPerClass` constraint satisfied
    pub fn ensure_maintainers_limit_not_reached(
        curator_groups: &BTreeSet<T::CuratorGroupId>,
    ) -> dispatch::Result {
        ensure!(
            curator_groups.len() < T::MaxNumberOfMaintainersPerClass::get() as usize,
            ERROR_NUMBER_OF_MAINTAINERS_PER_CLASS_LIMIT_REACHED
        );
        Ok(())
    }

    /// Ensure all `CuratorGroup`'s under given ids exist
    pub fn ensure_curator_groups_exist(
        curator_groups: &BTreeSet<T::CuratorGroupId>,
    ) -> dispatch::Result {
        for curator_group in curator_groups {
            // Ensure CuratorGroup under given id exists
            Self::ensure_curator_group_exists(curator_group)?;
        }
        Ok(())
    }

    /// Perform security checks to ensure provided `class_maintainers` are valid
    pub fn ensure_class_maintainers_are_valid(
        class_maintainers: &BTreeSet<T::CuratorGroupId>,
    ) -> dispatch::Result {
        // Ensure max number of maintainers per Class constraint satisfied
        Self::ensure_maintainers_limit_not_reached(class_maintainers)?;

        // Ensure all curator groups provided are already exist in runtime
        Self::ensure_curator_groups_exist(class_maintainers)?;
        Ok(())
    }

    /// Ensure new `Schema` is not empty
    pub fn ensure_non_empty_schema(
        existing_properties: &BTreeSet<PropertyId>,
        new_properties: &[Property<T>],
    ) -> dispatch::Result {
        // Schema is empty if both existing_properties and new_properties are empty
        let non_empty_schema = !existing_properties.is_empty() || !new_properties.is_empty();
        ensure!(non_empty_schema, ERROR_NO_PROPS_IN_CLASS_SCHEMA);
        Ok(())
    }

    /// Ensure `ClassNameLengthConstraint` conditions satisfied
    pub fn ensure_class_name_is_valid(text: &[u8]) -> dispatch::Result {
        T::ClassNameLengthConstraint::get().ensure_valid(
            text.len(),
            ERROR_CLASS_NAME_TOO_SHORT,
            ERROR_CLASS_NAME_TOO_LONG,
        )
    }

    /// Ensure `ClassDescriptionLengthConstraint` conditions satisfied
    pub fn ensure_class_description_is_valid(text: &[u8]) -> dispatch::Result {
        T::ClassDescriptionLengthConstraint::get().ensure_valid(
            text.len(),
            ERROR_CLASS_DESCRIPTION_TOO_SHORT,
            ERROR_CLASS_DESCRIPTION_TOO_LONG,
        )
    }

    /// Ensure `MaxNumberOfClasses` constraint satisfied
    pub fn ensure_class_limit_not_reached() -> dispatch::Result {
        ensure!(
            T::MaxNumberOfClasses::get() < <ClassById<T>>::enumerate().count() as MaxNumber,
            ERROR_CLASS_LIMIT_REACHED
        );
        Ok(())
    }

    /// Ensure `MaxNumberOfEntitiesPerClass` constraint satisfied
    pub fn ensure_valid_number_of_entities_per_class(
        maximum_entities_count: T::EntityId,
    ) -> dispatch::Result {
        ensure!(
            maximum_entities_count < T::MaxNumberOfEntitiesPerClass::get(),
            ERROR_ENTITIES_NUMBER_PER_CLASS_CONSTRAINT_VIOLATED
        );
        Ok(())
    }

    /// Ensure `IndividualEntitiesCreationLimit` constraint satisfied
    pub fn ensure_valid_number_of_class_entities_per_actor_constraint(
        number_of_class_entities_per_actor: T::EntityId,
    ) -> dispatch::Result {
        ensure!(
            number_of_class_entities_per_actor < T::IndividualEntitiesCreationLimit::get(),
            ERROR_NUMBER_OF_CLASS_ENTITIES_PER_ACTOR_CONSTRAINT_VIOLATED
        );
        Ok(())
    }

    /// Ensure all entities creation limits, defined for a given `Class`, are valid
    pub fn ensure_entities_creation_limits_are_valid(
        maximum_entities_count: T::EntityId,
        default_entity_creation_voucher_upper_bound: T::EntityId,
    ) -> dispatch::Result {
        // Ensure `per_controller_entities_creation_limit` does not exceed
        ensure!(
            default_entity_creation_voucher_upper_bound < maximum_entities_count,
            ERROR_PER_CONTROLLER_ENTITIES_CREATION_LIMIT_EXCEEDS_OVERALL_LIMIT
        );

        // Ensure maximum_entities_count does not exceed MaxNumberOfEntitiesPerClass limit
        Self::ensure_valid_number_of_entities_per_class(maximum_entities_count)?;

        // Ensure default_entity_creation_voucher_upper_bound constraint does not exceed IndividualEntitiesCreationLimit
        Self::ensure_valid_number_of_class_entities_per_actor_constraint(
            default_entity_creation_voucher_upper_bound,
        )
    }

    /// Ensure maximum number of operations during atomic batching constraint satisfied
    pub fn ensure_number_of_operations_during_atomic_batching_limit_not_reached(
        operations: &[OperationType<T>],
    ) -> dispatch::Result {
        ensure!(
            operations.len() <= T::MaxNumberOfOperationsDuringAtomicBatching::get() as usize,
            ERROR_MAX_NUMBER_OF_OPERATIONS_DURING_ATOMIC_BATCHING_LIMIT_REACHED
        );
        Ok(())
    }

    /// Complete all checks to ensure each `Property` is valid
    pub fn ensure_all_properties_are_valid(new_properties: &[Property<T>]) -> dispatch::Result {
        for new_property in new_properties.iter() {
            // Ensure PropertyNameLengthConstraint satisfied
            new_property.ensure_name_is_valid()?;

            // Ensure PropertyDescriptionLengthConstraint satisfied
            new_property.ensure_description_is_valid()?;

            // Ensure Type specific constraints satisfied
            new_property.ensure_property_type_size_is_valid()?;

            // Ensure refers to existing class_id, if If Property Type is Reference,
            new_property.ensure_property_type_reference_is_valid()?;
        }
        Ok(())
    }

    /// Ensure all `Property` names are  unique within `Class`
    pub fn ensure_all_property_names_are_unique(
        class_properties: &[Property<T>],
        new_properties: &[Property<T>],
    ) -> dispatch::Result {
        // Used to ensure all property names are unique within class
        let mut unique_prop_names = BTreeSet::new();

        for property in class_properties.iter() {
            unique_prop_names.insert(property.name.to_owned());
        }

        for new_property in new_properties {
            // Ensure name of a new property is unique within its class.
            ensure!(
                !unique_prop_names.contains(&new_property.name),
                ERROR_PROP_NAME_NOT_UNIQUE_IN_A_CLASS
            );

            unique_prop_names.insert(new_property.name.to_owned());
        }

        Ok(())
    }

    /// Ensure provided indices of `existing_properties`  are valid indices of `Class` properties
    pub fn ensure_schema_properties_are_valid_indices(
        existing_properties: &BTreeSet<PropertyId>,
        class_properties: &[Property<T>],
    ) -> dispatch::Result {
        let has_unknown_properties = existing_properties
            .iter()
            .any(|&prop_id| prop_id >= class_properties.len() as PropertyId);
        ensure!(
            !has_unknown_properties,
            ERROR_CLASS_SCHEMA_REFERS_UNKNOWN_PROP_INDEX
        );
        Ok(())
    }

    /// Create new `Schema` from existing and new property ids
    pub fn create_class_schema(
        existing_properties: BTreeSet<PropertyId>,
        class_properties: &[Property<T>],
        new_properties: &[Property<T>],
    ) -> Schema {
        // Calcualate new property ids
        let properties = new_properties
            .iter()
            .enumerate()
            .map(|(i, _)| (class_properties.len() + i) as PropertyId)
            // Concatenate them with existing ones
            .chain(existing_properties.into_iter())
            .collect();

        Schema::new(properties)
    }

    /// Update existing `Class` properties with new ones provided, return updated ones
    pub fn make_updated_class_properties(
        class_properties: Vec<Property<T>>,
        new_properties: Vec<Property<T>>,
    ) -> Vec<Property<T>> {
        class_properties
            .into_iter()
            .chain(new_properties.into_iter())
            .collect()
    }
}

decl_event!(
    pub enum Event<T>
    where
        CuratorGroupId = <T as ActorAuthenticator>::CuratorGroupId,
        CuratorId = <T as ActorAuthenticator>::CuratorId,
        ClassId = <T as Trait>::ClassId,
        EntityId = <T as Trait>::EntityId,
        EntityController = EntityController<T>,
        EntityCreationVoucher = EntityCreationVoucher<T>,
        Status = bool,
        Actor = Actor<T>,
        Nonce = <T as Trait>::Nonce,
        SideEffects = Option<ReferenceCounterSideEffects<T>>,
        SideEffect = Option<(<T as Trait>::EntityId, EntityReferenceCounterSideEffect)>,
    {
        CuratorGroupAdded(CuratorGroupId),
        CuratorGroupRemoved(CuratorGroupId),
        CuratorGroupStatusSet(Status),
        CuratorAdded(CuratorGroupId, CuratorId),
        CuratorRemoved(CuratorGroupId, CuratorId),
        MaintainerAdded(ClassId, CuratorGroupId),
        MaintainerRemoved(ClassId, CuratorGroupId),
        EntityCreationVoucherUpdated(EntityController, EntityCreationVoucher),
        EntityCreationVoucherCreated(EntityController, EntityCreationVoucher),
        ClassCreated(ClassId),
        ClassPermissionsUpdated(ClassId),
        ClassSchemaAdded(ClassId, SchemaId),
        ClassSchemaStatusUpdated(ClassId, SchemaId, Status),
        EntityPermissionsUpdated(EntityId),
        EntityCreated(Actor, EntityId),
        EntityRemoved(Actor, EntityId),
        EntitySchemaSupportAdded(Actor, EntityId, SchemaId, SideEffects),
        EntityPropertyValuesUpdated(Actor, EntityId, SideEffects),
        TransactionCompleted(Actor),
        EntityPropertyValueVectorCleared(Actor, EntityId, PropertyId, SideEffects),
        RemovedAtVectorIndex(Actor, EntityId, PropertyId, VecMaxLength, Nonce, SideEffect),
        InsertedAtVectorIndex(Actor, EntityId, PropertyId, VecMaxLength, Nonce, SideEffect),
        EntityOwnershipTransfered(EntityId, EntityController, SideEffects),
    }
);<|MERGE_RESOLUTION|>--- conflicted
+++ resolved
@@ -1120,24 +1120,25 @@
                     };
 
             // Transfer entity ownership
-<<<<<<< HEAD
             let entities_inbound_rcs_delta = if let Some(entity_property_values_updated) = entity_property_values_updated {
-=======
-            if let Some(entity_property_values_updated) = entity_property_values_updated {
+
 
                 // Calculate entities reference counter side effects for current operation
                 let entities_inbound_rcs_delta =
                     Self::get_updated_inbound_rcs_delta(
                         class_properties, entity_property_values, &new_property_value_references_with_same_owner_flag_set
-                    )?;
-
-                //
-                // == MUTATION SAFE ==
-                //
-
-                // Update InboundReferenceCounter, based on previously calculated ReferenceCounterSideEffects, for each Entity involved
-                entities_inbound_rcs_delta.update_entities_rcs();
->>>>>>> 4fc64b39
+                    )?
+
+                    //
+                    // == MUTATION SAFE ==
+                    //
+
+                    .map(|entities_inbound_rcs_delta| {
+
+                        // Update InboundReferenceCounter, based on previously calculated ReferenceCounterSideEffects, for each Entity involved
+                        entities_inbound_rcs_delta.update_entities_rcs();
+                        entities_inbound_rcs_delta
+                    });
 
                 <EntityById<T>>::mutate(entity_id, |entity| {
 
@@ -1148,16 +1149,7 @@
                     entity.get_permissions_mut().set_conroller(new_controller.clone());
                 });
 
-                // Calculate entities reference counter side effects for current operation
-                Self::get_updated_inbound_rcs_delta(
-                    class_properties, entity_property_values, &new_property_value_references_with_same_owner_flag_set
-                ).map(|entities_inbound_rcs_delta| {
-
-                    // Update InboundReferenceCounter, based on previously calculated ReferenceCounterSideEffects, for each Entity involved
-                    entities_inbound_rcs_delta.update_entities_rcs();
-                    entities_inbound_rcs_delta
-                })
-
+                entities_inbound_rcs_delta
             } else {
                 // Set up new controller for the current Entity instance
                 <EntityById<T>>::mutate(entity_id, |entity| {
@@ -1344,51 +1336,39 @@
 
             // Validate all values, provided in new_values_for_existing_properties,
             // against the type of its Property and check any additional constraints
-<<<<<<< HEAD
-            Self::ensure_property_values_are_valid(&entity_controller, &values_for_existing_properties)?;
+            Self::ensure_property_values_are_valid(&entity_controller, &new_values_for_existing_properties)?;
+
+            let entity_property_values = entity.get_values();
+
+            // Compute updated entity values, after new schema support added
+            let entity_values_updated = Self::make_updated_entity_property_values(
+                schema, entity_property_values, new_property_values.to_owned()
+            );
+
+            // Create wrapper structure from updated entity values and their corresponding Class properties
+            let updated_values_for_existing_properties = ValuesForExistingProperties::from(
+                &class_properties, &entity_values_updated
+            )?;
+
+            // Traverse all updated_values_for_existing_properties to ensure unique option satisfied (if required)
+            Self::ensure_property_values_unique_option_satisfied(
+                updated_values_for_existing_properties
+            )?;
+
+
+            //
+            // == MUTATION SAFE ==
+            //
 
             // Calculate entities reference counter side effects for current operation
             let entities_inbound_rcs_delta = Self::calculate_entities_inbound_rcs_delta(
-                values_for_existing_properties, DeltaMode::Increment
-            )
-            .map(|entities_inbound_rcs_delta| {
+                new_values_for_existing_properties, DeltaMode::Increment
+            ).map(|entities_inbound_rcs_delta| {
+
                 // Update InboundReferenceCounter, based on previously calculated entities_inbound_rcs_delta, for each Entity involved
                 entities_inbound_rcs_delta.update_entities_rcs();
                 entities_inbound_rcs_delta
             });
-=======
-            Self::ensure_property_values_are_valid(&entity_controller, &new_values_for_existing_properties)?;
->>>>>>> 4fc64b39
-
-            let entity_property_values = entity.get_values();
-
-            // Compute updated entity values, after new schema support added
-            let entity_values_updated = Self::make_updated_entity_property_values(
-                schema, entity_property_values, new_property_values.to_owned()
-            );
-
-            // Create wrapper structure from updated entity values and their corresponding Class properties
-            let updated_values_for_existing_properties = ValuesForExistingProperties::from(
-                &class_properties, &entity_values_updated
-            )?;
-
-            // Traverse all updated_values_for_existing_properties to ensure unique option satisfied (if required)
-            Self::ensure_property_values_unique_option_satisfied(
-                updated_values_for_existing_properties
-            )?;
-
-
-            //
-            // == MUTATION SAFE ==
-            //
-
-            // Calculate entities reference counter side effects for current operation
-            let entities_inbound_rcs_delta = Self::calculate_entities_inbound_rcs_delta(
-                new_values_for_existing_properties, DeltaMode::Increment
-            );
-
-            // Update InboundReferenceCounter, based on previously calculated entities_inbound_rcs_delta, for each Entity involved
-            entities_inbound_rcs_delta.update_entities_rcs();
 
             // Add schema support to `Entity` under given `entity_id`
             <EntityById<T>>::mutate(entity_id, |entity| {
@@ -1468,16 +1448,13 @@
 
                 // Calculate entities reference counter side effects for current operation
                 let entities_inbound_rcs_delta =
-<<<<<<< HEAD
-                    Self::get_updated_inbound_rcs_delta(class_properties, entity_property_values, &new_property_values)
+                    Self::get_updated_inbound_rcs_delta(class_properties, entity_property_values, &new_property_values)?
+
+                        //
+                        // == MUTATION SAFE ==
+                        //
+
                         .map(|entities_inbound_rcs_delta| {
-=======
-                    Self::get_updated_inbound_rcs_delta(class_properties, entity_property_values, &new_property_values)?;
-
-                //
-                // == MUTATION SAFE ==
-                //
->>>>>>> 4fc64b39
 
                             // Update InboundReferenceCounter, based on previously calculated entities_inbound_rcs_delta, for each Entity involved
                             entities_inbound_rcs_delta.update_entities_rcs();
@@ -1910,11 +1887,7 @@
         class_properties: Vec<Property<T>>,
         entity_property_values: BTreeMap<PropertyId, PropertyValue<T>>,
         new_property_values: &BTreeMap<PropertyId, PropertyValue<T>>,
-<<<<<<< HEAD
-    ) -> Option<ReferenceCounterSideEffects<T>> {
-=======
-    ) -> Result<ReferenceCounterSideEffects<T>, &'static str> {
->>>>>>> 4fc64b39
+    ) -> Result<Option<ReferenceCounterSideEffects<T>>, &'static str> {
         // Filter entity_property_values to get only those, which will be substituted with new_property_values
         let entity_property_values_to_update: BTreeMap<PropertyId, PropertyValue<T>> =
             entity_property_values
@@ -1941,8 +1914,7 @@
             DeltaMode::Increment,
         );
 
-<<<<<<< HEAD
-        match (
+        let reference_counter_side_effects = match (
             decremental_reference_counter_side_effects,
             incremental_reference_counter_side_effects,
         ) {
@@ -1963,13 +1935,9 @@
                 Some(incremental_reference_counter_side_effects)
             }
             _ => None,
-        }
-=======
-        // Add up both net decremental_reference_counter_side_effects and incremental_reference_counter_side_effects
-        // to get one net sideffect per entity.
-        Ok(decremental_reference_counter_side_effects
-            .update(incremental_reference_counter_side_effects))
->>>>>>> 4fc64b39
+        };
+
+        Ok(reference_counter_side_effects)
     }
 
     /// Used to update `class_permissions` with parameters provided.
