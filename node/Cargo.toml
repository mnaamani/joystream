--- conflicted
+++ resolved
@@ -3,11 +3,7 @@
 build = 'build.rs'
 edition = '2018'
 name = 'joystream-node'
-<<<<<<< HEAD
-version = '3.3.2'
-=======
 version = '4.0.0'
->>>>>>> 92d36ab4
 default-run = "joystream-node"
 
 [[bin]]
