--- conflicted
+++ resolved
@@ -1,12 +1,8 @@
 import ExitCodes from '../ExitCodes';
 import AccountsCommandBase from './AccountsCommandBase';
 import { flags } from '@oclif/command';
-<<<<<<< HEAD
-import { WorkingGroups, AvailableGroups, NamedKeyringPair, GroupLeadWithProfile, GroupMember, GroupOpening, GroupApplication } from '../Types';
+import { WorkingGroups, AvailableGroups, NamedKeyringPair, GroupMember, GroupOpening } from '../Types';
 import { apiModuleByGroup } from '../Api';
-=======
-import { WorkingGroups, AvailableGroups, NamedKeyringPair, GroupMember } from '../Types';
->>>>>>> 7c319f19
 import { CLIError } from '@oclif/errors';
 import inquirer from 'inquirer';
 import { ApiMethodInputArg } from './ApiCommandBase';
