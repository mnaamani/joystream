<<<<<<< HEAD
import React from 'react';
import { FormikProps, WithFormikConfig } from 'formik';
import { Form, Icon, Button, Message } from 'semantic-ui-react';
import { getFormErrorLabelsProps } from './errorHandling';
import Validation from '../validationSchema';
import { InputFormField, TextareaFormField } from './FormFields';
import TxButton from '@polkadot/joy-utils/TxButton';
import { SubmittableResult } from '@polkadot/api';
import { TxFailedCallback, TxCallback } from '@polkadot/react-components/Status/types';
import { MyAccountProps, withOnlyMembers } from '@polkadot/joy-utils/MyAccount';
import { withMulti } from '@polkadot/react-api/with';
import { withCalls } from '@polkadot/react-api';
import { CallProps } from '@polkadot/react-api/types';
import { Balance, Event } from '@polkadot/types/interfaces';
import { RouteComponentProps } from 'react-router';
import { ProposalType } from '@polkadot/joy-utils/types/proposals';
import { calculateStake } from '@polkadot/joy-utils/functions/proposals';
import { formatBalance } from '@polkadot/util';
import './forms.css';
import { ProposalId } from '@joystream/types/proposals';
=======
import React from "react";
import { FormikProps, WithFormikConfig } from "formik";
import { Form, Icon, Button, Message } from "semantic-ui-react";
import { getFormErrorLabelsProps } from "./errorHandling";
import Validation from "../validationSchema";
import { InputFormField, TextareaFormField } from "./FormFields";
import TxButton from "@polkadot/joy-utils/TxButton";
import { SubmittableResult } from "@polkadot/api";
import { TxFailedCallback, TxCallback } from "@polkadot/react-components/Status/types";
import { MyAccountProps, withOnlyMembers } from "@polkadot/joy-utils/MyAccount";
import { withMulti } from "@polkadot/react-api/with";
import { withCalls } from "@polkadot/react-api";
import { CallProps } from "@polkadot/react-api/types";
import { Balance, Event } from "@polkadot/types/interfaces";
import { RouteComponentProps } from "react-router";
import { ProposalType } from "@polkadot/joy-utils/types/proposals";
import proposalsConsts from "@polkadot/joy-utils/consts/proposals";
import { formatBalance } from "@polkadot/util"
import "./forms.css";
import { ProposalId } from "@joystream/types/proposals";

>>>>>>> af88cd20

// Generic form values
export type GenericFormValues = {
  title: string;
  rationale: string;
};

export const genericFormDefaultValues: GenericFormValues = {
  title: '',
  rationale: ''
};

// Helper generic types for defining form's Export, Container and Inner component prop types
export type ProposalFormExportProps<AdditionalPropsT, FormValuesT> = RouteComponentProps &

AdditionalPropsT & {
  initialData?: Partial<FormValuesT>;
};
export type ProposalFormContainerProps<ExportPropsT> = ExportPropsT &
MyAccountProps &
CallProps & {
  balances_totalIssuance?: Balance;
};

export type ProposalFormInnerProps<ContainerPropsT, FormValuesT> = ContainerPropsT & FormikProps<FormValuesT>;

// Types only used in this file
type GenericProposalFormAdditionalProps = {
  txMethod?: string;
  submitParams?: any[];
  proposalType?: ProposalType;
};

type GenericFormContainerProps = ProposalFormContainerProps<

ProposalFormExportProps<GenericProposalFormAdditionalProps, GenericFormValues>

>;
type GenericFormInnerProps = ProposalFormInnerProps<GenericFormContainerProps, GenericFormValues>;
type GenericFormDefaultOptions = WithFormikConfig<GenericFormContainerProps, GenericFormValues>;

// Default "withFormik" options that can be extended in specific forms
export const genericFormDefaultOptions: GenericFormDefaultOptions = {
  mapPropsToValues: (props: GenericFormContainerProps) => ({
    ...genericFormDefaultValues,
    ...(props.initialData || {})
  }),
  validationSchema: {

    title: Validation.All.title,
    rationale: Validation.All.rationale

  },
  handleSubmit: (values, { setSubmitting, resetForm }) => {
    // This is handled via TxButton
  }
};

// Generic proposal form with basic structure, "Title" and "Rationale" fields
// Other fields can be passed as children
export const GenericProposalForm: React.FunctionComponent<GenericFormInnerProps> = props => {
  const {
    handleChange,
    errors,
    isSubmitting,
    touched,
    handleSubmit,
    children,
    handleReset,
    values,
    txMethod,
    submitParams,
    isValid,
    setSubmitting,
    history,
    balances_totalIssuance,
    proposalType
  } = props;
  const errorLabelsProps = getFormErrorLabelsProps<GenericFormValues>(errors, touched);

  const onSubmit = (sendTx: () => void) => {
    if (isValid) sendTx();
  };

  const onTxFailed: TxFailedCallback = (txResult: SubmittableResult | null) => {
    setSubmitting(false);
  };

  const onTxSuccess: TxCallback = (txResult: SubmittableResult) => {
    if (!history) return;
    // Determine proposal id
    let createdProposalId: number | null = null;
    for (const e of txResult.events) {
      const event = e.get('event') as Event | undefined;
      if (event !== undefined && event.method === 'ProposalCreated') {
        createdProposalId = (event.data[1] as ProposalId).toNumber();
        break;
      }
    }
    setSubmitting(false);
    history.push(`/proposals/${createdProposalId}`);
  };

  const requiredStake: number | undefined =
    balances_totalIssuance &&
    proposalType &&
    proposalsConsts[proposalType].stake;

  return (
    <div className="Forms">
      <Form className="proposal-form" onSubmit={handleSubmit}>
        <InputFormField
          label="Title"
          help="The title of your proposal"
          onChange={handleChange}
          name="title"
          placeholder="Title for your awesome proposal..."
          error={errorLabelsProps.title}
          value={values.title}
        />
        <TextareaFormField
          label="Rationale"
          help="The rationale behind your proposal"
          onChange={handleChange}
          name="rationale"
          placeholder="This proposal is awesome because..."
          error={errorLabelsProps.rationale}
          value={values.rationale}
        />
        {children}
        <Message warning visible>
          <Message.Content>
            <Icon name="warning circle" />
            Required stake: <b>{ formatBalance(requiredStake) }</b>
          </Message.Content>
        </Message>
        <div className="form-buttons">
          {txMethod ? (
            <TxButton
              type="submit"
              label="Submit proposal"
              icon="paper plane"
              isDisabled={isSubmitting || !isValid}
              params={(submitParams || []).map(p => (p === '{STAKE}' ? requiredStake : p))}
              tx={`proposalsCodex.${txMethod}`}
              onClick={onSubmit}
              txFailedCb={onTxFailed}
              txSuccessCb={onTxSuccess}
            />
          ) : (
            <Button type="submit" color="blue" loading={isSubmitting}>
              <Icon name="paper plane" />
              Submit
            </Button>
          )}

          <Button type="button" color="grey" onClick={handleReset}>
            <Icon name="times" />
            Clear
          </Button>
        </div>
      </Form>
    </div>
  );
};

// Helper that provides additional wrappers for proposal forms

export function withProposalFormData<ContainerPropsT, ExportPropsT> (
  FormContainerComponent: React.ComponentType<ContainerPropsT>
): React.ComponentType<ExportPropsT> {
  return withMulti(FormContainerComponent, withOnlyMembers, withCalls('query.balances.totalIssuance'));
}<|MERGE_RESOLUTION|>--- conflicted
+++ resolved
@@ -1,4 +1,3 @@
-<<<<<<< HEAD
 import React from 'react';
 import { FormikProps, WithFormikConfig } from 'formik';
 import { Form, Icon, Button, Message } from 'semantic-ui-react';
@@ -15,33 +14,10 @@
 import { Balance, Event } from '@polkadot/types/interfaces';
 import { RouteComponentProps } from 'react-router';
 import { ProposalType } from '@polkadot/joy-utils/types/proposals';
-import { calculateStake } from '@polkadot/joy-utils/functions/proposals';
+import proposalsConsts from '@polkadot/joy-utils/consts/proposals';
 import { formatBalance } from '@polkadot/util';
 import './forms.css';
 import { ProposalId } from '@joystream/types/proposals';
-=======
-import React from "react";
-import { FormikProps, WithFormikConfig } from "formik";
-import { Form, Icon, Button, Message } from "semantic-ui-react";
-import { getFormErrorLabelsProps } from "./errorHandling";
-import Validation from "../validationSchema";
-import { InputFormField, TextareaFormField } from "./FormFields";
-import TxButton from "@polkadot/joy-utils/TxButton";
-import { SubmittableResult } from "@polkadot/api";
-import { TxFailedCallback, TxCallback } from "@polkadot/react-components/Status/types";
-import { MyAccountProps, withOnlyMembers } from "@polkadot/joy-utils/MyAccount";
-import { withMulti } from "@polkadot/react-api/with";
-import { withCalls } from "@polkadot/react-api";
-import { CallProps } from "@polkadot/react-api/types";
-import { Balance, Event } from "@polkadot/types/interfaces";
-import { RouteComponentProps } from "react-router";
-import { ProposalType } from "@polkadot/joy-utils/types/proposals";
-import proposalsConsts from "@polkadot/joy-utils/consts/proposals";
-import { formatBalance } from "@polkadot/util"
-import "./forms.css";
-import { ProposalId } from "@joystream/types/proposals";
-
->>>>>>> af88cd20
 
 // Generic form values
 export type GenericFormValues = {
