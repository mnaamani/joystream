--- conflicted
+++ resolved
@@ -29,22 +29,14 @@
   },
   keyFile: {
     type: 'string',
-<<<<<<< HEAD
-    isRequired: flags => {
-=======
     isRequired: (flags) => {
->>>>>>> c24aaf05
       return !flags.dev
     },
   },
   publicUrl: {
     type: 'string',
     alias: 'u',
-<<<<<<< HEAD
-    isRequired: flags => {
-=======
     isRequired: (flags) => {
->>>>>>> c24aaf05
       return !flags.dev
     },
   },
@@ -58,11 +50,7 @@
   providerId: {
     type: 'number',
     alias: 'i',
-<<<<<<< HEAD
-    isRequired: flags => {
-=======
     isRequired: (flags) => {
->>>>>>> c24aaf05
       return !flags.dev
     },
   },
@@ -134,11 +122,7 @@
   const { Storage } = require('@joystream/storage-node-backend')
 
   const options = {
-<<<<<<< HEAD
-    resolve_content_id: async contentId => {
-=======
     resolve_content_id: async (contentId) => {
->>>>>>> c24aaf05
       // Resolve via API
       const obj = await runtimeApi.assets.getDataObject(contentId)
       if (!obj || obj.isNone) {
@@ -217,11 +201,7 @@
 
 async function announcePublicUrl(api, publicUrl) {
   // re-announce in future
-<<<<<<< HEAD
-  const reannounce = function(timeoutMs) {
-=======
   const reannounce = function (timeoutMs) {
->>>>>>> c24aaf05
     setTimeout(announcePublicUrl, timeoutMs, api, publicUrl)
   }
 
@@ -273,11 +253,7 @@
     let publicUrl, port, api
 
     if (cli.flags.dev) {
-<<<<<<< HEAD
-      const dev = require('../../cli/bin/dev')
-=======
       const dev = require('../../cli/dist/commands/dev')
->>>>>>> c24aaf05
       api = await initApiDevelopment()
       port = dev.developmentPort()
       publicUrl = `http://localhost:${port}/`
@@ -319,7 +295,7 @@
   .then(() => {
     process.exit(0)
   })
-  .catch(err => {
+  .catch((err) => {
     console.error(chalk.red(err.stack))
     process.exit(-1)
   })