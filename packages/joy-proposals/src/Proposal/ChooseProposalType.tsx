--- conflicted
+++ resolved
@@ -3,12 +3,9 @@
 import { Item, Dropdown } from "semantic-ui-react";
 
 import { useTransport } from "../runtime";
-<<<<<<< HEAD
-=======
 import { usePromise } from "../utils";
 import Error from "./Error";
 import Loading from "./Loading";
->>>>>>> 02724fc2
 import "./ChooseProposalType.css";
 import { RouteComponentProps } from "react-router-dom";
 
