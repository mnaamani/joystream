--- conflicted
+++ resolved
@@ -37,26 +37,17 @@
 const SetContentWorkingGroupsLeadForm: React.FunctionComponent<FormInnerProps> = props => {
   const { handleChange, errors, touched, values } = props;
   const errorLabelsProps = getFormErrorLabelsProps<FormValues>(errors, touched);
-<<<<<<< HEAD
-  const membersOptions = [
-    {
-      key: "Alice",
-      text: "Alice",
-      value: "207:5GrwvaEF5zXb26Fz9rcQpDWS57CtERHpNehXCPcNoHGKutQY",
-      image: { avatar: true, src: "https://react.semantic-ui.com/images/avatar/small/jenny.jpg" }
-    }
-  ]; // TODO: Fetch real members!
-
-=======
   const transport = useTransport();
-  const [ members, /* error */, loading ] = usePromise<{ id: number, profile: Profile }[]>(() => transport.membersExceptCouncil(), []);
+  const [members /* error */, , loading] = usePromise<{ id: number; profile: Profile }[]>(
+    () => transport.membersExceptCouncil(),
+    []
+  );
   const membersOptions = members.map(({ id, profile }) => ({
     key: profile.handle,
     text: profile.handle,
-    value: `${id}:${ profile.root_account.toString() }`,
-    image: profile.avatar_uri.toString() ? { avatar: true, src: profile.avatar_uri }: null,
+    value: `${id}:${profile.root_account.toString()}`,
+    image: profile.avatar_uri.toString() ? { avatar: true, src: profile.avatar_uri } : null
   }));
->>>>>>> 95b90fde
   return (
     <GenericProposalForm
       {...props}
@@ -64,47 +55,30 @@
       requiredStakePercent={0.25}
       submitParams={[props.myMemberId, values.title, values.rationale, "{STAKE}", values.workingGroupLead.split(":")]}
     >
-<<<<<<< HEAD
-      <FormField
-        error={errorLabelsProps.workingGroupLead}
-        label="New Content Working Group Lead"
-        help="The member you propose to set as a new Content Working Group Lead"
-      >
-        <Dropdown
-          clearable
-          name="workingGroupLead"
-          placeholder="Select a member"
-          fluid
-          selection
-          options={membersOptions}
-          onChange={handleChange}
-          value={values.workingGroupLead}
-        />
-        {errorLabelsProps.workingGroupLead && <Label {...errorLabelsProps.workingGroupLead} prompt />}
-      </FormField>
-=======
-      { loading ?
-        <><Loader active inline style={ { marginRight: '5px' } }/> Fetching members...</>
-        : (
-          <FormField
-            error={errorLabelsProps.workingGroupLead}
-            label="New Content Working Group Lead"
-            help="The member you propose to set as a new Content Working Group Lead">
-            <Dropdown
-              clearable
-              search
-              name="workingGroupLead"
-              placeholder="Select a member"
-              fluid
-              selection
-              options={membersOptions}
-              onChange={handleChange}
-              value={values.workingGroupLead}
-            />
-            {errorLabelsProps.workingGroupLead && <Label {...errorLabelsProps.workingGroupLead} prompt />}
-          </FormField>
-        ) }
->>>>>>> 95b90fde
+      {loading ? (
+        <>
+          <Loader active inline style={{ marginRight: "5px" }} /> Fetching members...
+        </>
+      ) : (
+        <FormField
+          error={errorLabelsProps.workingGroupLead}
+          label="New Content Working Group Lead"
+          help="The member you propose to set as a new Content Working Group Lead"
+        >
+          <Dropdown
+            clearable
+            search
+            name="workingGroupLead"
+            placeholder="Select a member"
+            fluid
+            selection
+            options={membersOptions}
+            onChange={handleChange}
+            value={values.workingGroupLead}
+          />
+          {errorLabelsProps.workingGroupLead && <Label {...errorLabelsProps.workingGroupLead} prompt />}
+        </FormField>
+      )}
     </GenericProposalForm>
   );
 };
