// Copyright 2017-2019 @polkadot/ui-signer authors & contributors
// This software may be modified and distributed under the terms
// of the Apache-2.0 license. See the LICENSE file for details.

import { SubmittableResult } from '@polkadot/api/SubmittableExtrinsic';
import { SubmittableExtrinsic } from '@polkadot/api/promise/types';
import { ApiProps } from '@polkadot/ui-api/types';
import { I18nProps, BareProps } from '@polkadot/ui-app/types';
import { RpcMethod } from '@polkadot/jsonrpc/types';
import { KeyringPair } from '@polkadot/keyring/types';
import { SubjectInfo } from '@polkadot/ui-keyring/observable/types';
<<<<<<< HEAD
import { QueueTx, QueueTx$MessageSetStatus, QueueTx$Result, QueueTx$Status, SignerCallback, TxCallbacks } from '@polkadot/ui-app/Status/types';
=======
import { QueueTx, QueueTx$MessageSetStatus, QueueTx$Result, QueueTx$Status } from '@polkadot/ui-app/Status/types';
>>>>>>> fa9d4c36

import React from 'react';
import { Button, Modal } from '@polkadot/ui-app';
import keyring from '@polkadot/ui-keyring';
import { withApi, withMulti, withObservable } from '@polkadot/ui-api';
import accountObservable from '@polkadot/ui-keyring/observable/accounts';
import { assert, isFunction } from '@polkadot/util';
import { format } from '@polkadot/util/logger';

import Transaction from './Transaction';
import Unlock from './Unlock';
import translate from './translate';

type BaseProps = BareProps & {
  queue: Array<QueueTx>,
  queueSetTxStatus: QueueTx$MessageSetStatus
};

type Props = I18nProps & ApiProps & BaseProps & {
  allAccounts?: SubjectInfo
};

type State = {
  currentItem?: QueueTx,
  isSendable: boolean,
  password: string,
  unlockError?: string | null
};

class Signer extends React.PureComponent<Props, State> {
  state: State = {
    isSendable: false,
    password: '',
    unlockError: null
  };

  static getDerivedStateFromProps ({ allAccounts, queue }: Props, { currentItem, password, unlockError }: State): State {
    const nextItem = queue.find(({ status }) =>
      status === 'queued'
    );
    const isSame =
      !!nextItem &&
      !!currentItem &&
      (
        (!nextItem.accountId && !currentItem.accountId) ||
        (
          (nextItem.accountId && nextItem.accountId.toString()) === (currentItem.accountId && currentItem.accountId.toString())
        )
      );

    let isSendable = !!nextItem && !!nextItem.isUnsigned;

    if (!isSendable && nextItem && nextItem.accountId && allAccounts) {
      try {
        const pair = keyring.getPair(nextItem.accountId);

        isSendable = !!pair && !!allAccounts[nextItem.accountId];
      } catch (error) {
        // swallow
      }
    }

    return {
      currentItem: nextItem,
      isSendable,
      password: isSame ? password : '',
      unlockError: isSame ? unlockError : null
    };
  }

  async componentDidUpdate () {
    const { currentItem } = this.state;

    if (currentItem && currentItem.status === 'queued' && !currentItem.extrinsic) {
      return this.sendRpc(currentItem);
    }
  }

  render () {
    const { currentItem } = this.state;

    if (!currentItem) {
      return null;
    }

    return (
      <Modal
        className='ui--signer-Signer'
        dimmer='inverted'
        open
      >
        {this.renderContent()}
        {this.renderButtons()}
      </Modal>
    );
  }

  private renderButtons () {
    const { t } = this.props;
    const { currentItem, isSendable } = this.state;

    if (!currentItem) {
      return null;
    }

    return (
      <Modal.Actions>
        <Button.Group>
          <Button
            isNegative
            onClick={this.onCancel}
            tabIndex={3}
            label={t('Cancel')}
          />
          <Button.Or />
          <Button
            className='ui--signer-Signer-Submit'
            isDisabled={!isSendable}
            isPrimary
            onClick={this.onSend}
            tabIndex={2}
            label={
              currentItem.isUnsigned
                ? t('Submit (no signature)')
                : t('Sign and Submit')
            }
          />
        </Button.Group>
      </Modal.Actions>
    );
  }

  private renderContent () {
    const { currentItem, isSendable } = this.state;

    if (!currentItem) {
      return null;
    }

    return (
      <Transaction
        isSendable={isSendable}
        value={currentItem}
      >
        {this.renderUnlock()}
      </Transaction>
    );
  }

  private renderUnlock () {
    const { currentItem, isSendable, password, unlockError } = this.state;

    if (!isSendable || !currentItem || currentItem.isUnsigned) {
      return null;
    }

    return (
      <Unlock
        autoFocus
        error={unlockError || undefined}
        onChange={this.onChangePassword}
        onKeyDown={this.onKeyDown}
        password={password}
        value={currentItem.accountId}
        tabIndex={1}
      />
    );
  }

  private unlockAccount (accountId: string, password?: string): string | null {
    let publicKey;

    try {
      publicKey = keyring.decodeAddress(accountId);
    } catch (error) {
      console.error(error);

      return 'unable to decode address';
    }

    const pair = keyring.getPair(publicKey);

    if (!pair.isLocked()) {
      return null;
    }

    try {
      pair.decodePkcs8(password);
    } catch (error) {
      console.error(error);

      return error.message;
    }

    return null;
  }

  private onChangePassword = (password: string): void => {
    this.setState({
      password,
      unlockError: null
    });
  }

  private onKeyDown = async (event: React.KeyboardEvent<Element>) => {
    if (event.key === 'Enter') {
      await this.onSend();
    }
  }

  private onCancel = (): void => {
    const { queueSetTxStatus } = this.props;
    const { currentItem } = this.state;

    // This should never be executed
    if (!currentItem) {
      return;
    }

<<<<<<< HEAD
    const { id, signerCallback, onTxCancelled } = currentItem;

    queueSetTxStatus(id, 'cancelled');
    signerCallback && signerCallback(id, false);
    if (onTxCancelled) onTxCancelled();
=======
    const { id, signerCb } = currentItem;

    queueSetTxStatus(id, 'cancelled');

    if (isFunction(signerCb)) {
      signerCb(id, false);
    }
>>>>>>> fa9d4c36
  }

  private onSend = async (): Promise<void> => {
    const { currentItem, password } = this.state;

    // This should never be executed
    if (!currentItem) {
      return;
    }

    const res = this.sendExtrinsic(currentItem, password);
    const { onTxSent } = currentItem;
    if (onTxSent) onTxSent();
    return res;
  }

  private sendRpc = async ({ id, rpc, values = [] }: QueueTx): Promise<void> => {
    if (!rpc) {
      return;
    }

    const { queueSetTxStatus } = this.props;

    queueSetTxStatus(id, 'sending');

    const { error, result, status } = await this.submitRpc(rpc, values);

    queueSetTxStatus(id, status, result, error);
  }

<<<<<<< HEAD
  private async sendExtrinsic ({ accountId, extrinsic, id, signerCallback, signerOptions, isUnsigned, onTxFailed, onTxSuccess }: QueueTx, password?: string): Promise<void> {
=======
  private async sendExtrinsic (queueTx: QueueTx, password?: string): Promise<void> {
    const { accountId, extrinsic, id, signerOptions, isUnsigned } = queueTx;

>>>>>>> fa9d4c36
    assert(extrinsic, 'Expected an extrinsic to be supplied to sendExtrinsic');

    if (!isUnsigned) {
      assert(accountId, 'Expected an accountId with signed transactions');

      const unlockError = this.unlockAccount(accountId as string, password);

      if (unlockError) {
        this.setState({ unlockError });
        return;
      }
    }

    const submittable = extrinsic as SubmittableExtrinsic;
    const { queueSetTxStatus } = this.props;

    queueSetTxStatus(id, 'sending');

    const getCallbacks = () => {
      return { onTxFailed, onTxSuccess };
    };

    if (isUnsigned) {
<<<<<<< HEAD
      return this.makeExtrinsicCall(submittable, id, submittable.send, [], getCallbacks());
=======
      return this.makeExtrinsicCall(submittable, queueTx, submittable.send);
>>>>>>> fa9d4c36
    } else if (signerOptions) {
      return this.makeExtrinsicSignature(submittable, queueTx, keyring.getPair(accountId as string));
    }

<<<<<<< HEAD
    return this.makeExtrinsicCall(submittable, id, submittable.signAndSend, [keyring.getPair(accountId as string)], getCallbacks());
=======
    return this.makeExtrinsicCall(submittable, queueTx, submittable.signAndSend, keyring.getPair(accountId as string));
>>>>>>> fa9d4c36
  }

  private async submitRpc ({ method, section }: RpcMethod, values: Array<any>): Promise<QueueTx$Result> {
    const { api } = this.props;

    try {
      const result = await (api.rpc as any)[section][method](...values);

      console.log('submitRpc: result ::', format(result));

      return {
        result,
        status: 'sent'
      };
    } catch (error) {
      console.error(error);

      return {
        error,
        status: 'error'
      };
    }
  }

<<<<<<< HEAD
  private async makeExtrinsicCall (extrinsic: SubmittableExtrinsic, id: number, extrinsicCall: (...params: Array<any>) => any, _params: Array<any> = [], callbacks: TxCallbacks): Promise<void> {
=======
  private async makeExtrinsicCall (extrinsic: SubmittableExtrinsic, { id, txFailedCb, txSuccessCb, txUpdateCb }: QueueTx, extrinsicCall: (...params: Array<any>) => any, ..._params: Array<any>): Promise<void> {
>>>>>>> fa9d4c36
    const { queueSetTxStatus } = this.props;

    console.log('makeExtrinsicCall: extrinsic ::', extrinsic.toHex());

    try {
      const unsubscribe = await extrinsicCall.apply(extrinsic, [..._params, async (result: SubmittableResult) => {
        if (!result || !result.status) {
          return;
        }

        const status = result.status.type.toLowerCase() as QueueTx$Status;

        console.log('makeExtrinsicCall: updated status ::', JSON.stringify(result));
        queueSetTxStatus(id, status, result);

        if (isFunction(txUpdateCb)) {
          txUpdateCb(result);
        }

        if (result.status.isFinalized) {
          unsubscribe();

<<<<<<< HEAD
          const { onTxFailed, onTxSuccess } = callbacks;
          result.events.forEach(({ event }) => {
            const { section, method } = event;
            if (section === 'system') {
              if (method === 'ExtrinsicFailed' && onTxFailed) {
                onTxFailed(result);
              } else if (method === 'ExtrinsicSuccess' && onTxSuccess) {
                onTxSuccess(result);
              }
            }
          });
=======
          result.events
            .filter(({ event: { section } }) => section === 'system')
            .forEach(({ event: { method } }) => {
              if (isFunction(txFailedCb) && method === 'ExtrinsicFailed') {
                txFailedCb(result);
              } else if (isFunction(txSuccessCb) && method === 'ExtrinsicSuccess') {
                txSuccessCb(result);
              }
            });
>>>>>>> fa9d4c36
        }
      }]);
    } catch (error) {
      console.error('makeExtrinsicCall: error:', error.message);
      queueSetTxStatus(id, 'error', {}, error);
    }
  }

  private async makeExtrinsicSignature (extrinsic: SubmittableExtrinsic, { id, signerCb, signerOptions }: QueueTx, pair: KeyringPair): Promise<void> {
    console.log('makeExtrinsicSignature: extrinsic ::', extrinsic.toHex());

    extrinsic.sign(pair, signerOptions || {});

    if (isFunction(signerCb)) {
      signerCb(id, true);
    }
  }
}

export {
  Signer
};

export default withMulti(
  Signer,
  translate,
  withApi,
  withObservable(accountObservable.subject, { propName: 'allAccounts' })
);<|MERGE_RESOLUTION|>--- conflicted
+++ resolved
@@ -9,11 +9,7 @@
 import { RpcMethod } from '@polkadot/jsonrpc/types';
 import { KeyringPair } from '@polkadot/keyring/types';
 import { SubjectInfo } from '@polkadot/ui-keyring/observable/types';
-<<<<<<< HEAD
-import { QueueTx, QueueTx$MessageSetStatus, QueueTx$Result, QueueTx$Status, SignerCallback, TxCallbacks } from '@polkadot/ui-app/Status/types';
-=======
 import { QueueTx, QueueTx$MessageSetStatus, QueueTx$Result, QueueTx$Status } from '@polkadot/ui-app/Status/types';
->>>>>>> fa9d4c36
 
 import React from 'react';
 import { Button, Modal } from '@polkadot/ui-app';
@@ -233,13 +229,6 @@
       return;
     }
 
-<<<<<<< HEAD
-    const { id, signerCallback, onTxCancelled } = currentItem;
-
-    queueSetTxStatus(id, 'cancelled');
-    signerCallback && signerCallback(id, false);
-    if (onTxCancelled) onTxCancelled();
-=======
     const { id, signerCb } = currentItem;
 
     queueSetTxStatus(id, 'cancelled');
@@ -247,7 +236,6 @@
     if (isFunction(signerCb)) {
       signerCb(id, false);
     }
->>>>>>> fa9d4c36
   }
 
   private onSend = async (): Promise<void> => {
@@ -278,13 +266,9 @@
     queueSetTxStatus(id, status, result, error);
   }
 
-<<<<<<< HEAD
-  private async sendExtrinsic ({ accountId, extrinsic, id, signerCallback, signerOptions, isUnsigned, onTxFailed, onTxSuccess }: QueueTx, password?: string): Promise<void> {
-=======
   private async sendExtrinsic (queueTx: QueueTx, password?: string): Promise<void> {
     const { accountId, extrinsic, id, signerOptions, isUnsigned } = queueTx;
 
->>>>>>> fa9d4c36
     assert(extrinsic, 'Expected an extrinsic to be supplied to sendExtrinsic');
 
     if (!isUnsigned) {
@@ -308,20 +292,12 @@
     };
 
     if (isUnsigned) {
-<<<<<<< HEAD
-      return this.makeExtrinsicCall(submittable, id, submittable.send, [], getCallbacks());
-=======
       return this.makeExtrinsicCall(submittable, queueTx, submittable.send);
->>>>>>> fa9d4c36
     } else if (signerOptions) {
       return this.makeExtrinsicSignature(submittable, queueTx, keyring.getPair(accountId as string));
     }
 
-<<<<<<< HEAD
-    return this.makeExtrinsicCall(submittable, id, submittable.signAndSend, [keyring.getPair(accountId as string)], getCallbacks());
-=======
     return this.makeExtrinsicCall(submittable, queueTx, submittable.signAndSend, keyring.getPair(accountId as string));
->>>>>>> fa9d4c36
   }
 
   private async submitRpc ({ method, section }: RpcMethod, values: Array<any>): Promise<QueueTx$Result> {
@@ -346,11 +322,7 @@
     }
   }
 
-<<<<<<< HEAD
-  private async makeExtrinsicCall (extrinsic: SubmittableExtrinsic, id: number, extrinsicCall: (...params: Array<any>) => any, _params: Array<any> = [], callbacks: TxCallbacks): Promise<void> {
-=======
   private async makeExtrinsicCall (extrinsic: SubmittableExtrinsic, { id, txFailedCb, txSuccessCb, txUpdateCb }: QueueTx, extrinsicCall: (...params: Array<any>) => any, ..._params: Array<any>): Promise<void> {
->>>>>>> fa9d4c36
     const { queueSetTxStatus } = this.props;
 
     console.log('makeExtrinsicCall: extrinsic ::', extrinsic.toHex());
@@ -373,19 +345,6 @@
         if (result.status.isFinalized) {
           unsubscribe();
 
-<<<<<<< HEAD
-          const { onTxFailed, onTxSuccess } = callbacks;
-          result.events.forEach(({ event }) => {
-            const { section, method } = event;
-            if (section === 'system') {
-              if (method === 'ExtrinsicFailed' && onTxFailed) {
-                onTxFailed(result);
-              } else if (method === 'ExtrinsicSuccess' && onTxSuccess) {
-                onTxSuccess(result);
-              }
-            }
-          });
-=======
           result.events
             .filter(({ event: { section } }) => section === 'system')
             .forEach(({ event: { method } }) => {
@@ -395,7 +354,6 @@
                 txSuccessCb(result);
               }
             });
->>>>>>> fa9d4c36
         }
       }]);
     } catch (error) {
