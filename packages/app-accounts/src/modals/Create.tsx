// Copyright 2017-2019 @polkadot/app-accounts authors & contributors
// This software may be modified and distributed under the terms
// of the Apache-2.0 license. See the LICENSE file for details.

import { I18nProps } from '@polkadot/react-components/types';
import { ActionStatus } from '@polkadot/react-components/Status/types';
import { KeypairType } from '@polkadot/util-crypto/types';
import { ModalProps } from '../types';

import FileSaver from 'file-saver';
import React, { useContext, useState } from 'react';
import styled from 'styled-components';
import { DEV_PHRASE } from '@polkadot/keyring/defaults';
import { ApiContext } from '@polkadot/react-api';
import { AddressRow, Button, Dropdown, Input, InputAddress, Modal, Password } from '@polkadot/react-components';
import keyring from '@polkadot/ui-keyring';
import uiSettings from '@polkadot/ui-settings';
import { isHex, u8aToHex } from '@polkadot/util';
import { keyExtractSuri, mnemonicGenerate, mnemonicValidate, randomAsU8a } from '@polkadot/util-crypto';

import translate from '../translate';
import CreateConfirmation from './CreateConfirmation';

interface Props extends ModalProps, I18nProps {
  seed?: string;
  type?: KeypairType;
}

type SeedType = 'bip' | 'raw' | 'dev';

interface AddressState {
  address: string | null;
  deriveError: string | null;
  derivePath: string;
  isSeedValid: boolean;
  pairType: KeypairType;
  seed: string;
  seedType: SeedType;
}

<<<<<<< HEAD
interface State extends AddressState {
  isNameValid: boolean;
  isPassValid: boolean;
  isValid: boolean;
  name: string;
  password: string;
  seedOptions: SeedOption[];
  showWarning: boolean;
  tags: string[];
}

const DEFAULT_TYPE = 'ed25519'; // 'sr25519';
=======
const DEFAULT_PAIR_TYPE = 'sr25519';
>>>>>>> caa9af32

function deriveValidate (seed: string, derivePath: string, pairType: KeypairType): string | null {
  try {
    const { path } = keyExtractSuri(`${seed}${derivePath}`);

    // we don't allow soft for ed25519
    if (pairType === 'ed25519' && path.some(({ isSoft }): boolean => isSoft)) {
      return 'Soft derivation paths are not allowed on ed25519';
    }
  } catch (error) {
    return error.message;
  }

  return null;
}

function isHexSeed (seed: string): boolean {
  return isHex(seed) && seed.length === 66;
}

function rawValidate (seed: string): boolean {
  return ((seed.length > 0) && (seed.length <= 32)) || isHexSeed(seed);
}

function addressFromSeed (phrase: string, derivePath: string, pairType: KeypairType): string {
  return keyring
    .createFromUri(`${phrase.trim()}${derivePath}`, {}, pairType)
    .address;
}

function newSeed (seed: string | undefined | null, seedType: SeedType): string {
  switch (seedType) {
    case 'bip':
      return mnemonicGenerate();
    case 'dev':
      return DEV_PHRASE;
    default:
      return seed || u8aToHex(randomAsU8a());
  }
}

function generateSeed (_seed: string | undefined | null, derivePath: string, seedType: SeedType, pairType: KeypairType = DEFAULT_PAIR_TYPE): AddressState {
  const seed = newSeed(_seed, seedType);
  const address = addressFromSeed(seed, derivePath, pairType);

  return {
    address,
    deriveError: null,
    derivePath,
    isSeedValid: true,
    pairType,
    seedType,
    seed
  };
}

function updateAddress (seed: string, derivePath: string, seedType: SeedType, pairType: KeypairType): AddressState {
  const deriveError = deriveValidate(seed, derivePath, pairType);
  let isSeedValid = seedType === 'raw'
    ? rawValidate(seed)
    : mnemonicValidate(seed);
  let address: string | null = null;

  if (!deriveError && isSeedValid) {
    try {
      address = addressFromSeed(seed, derivePath, pairType);
    } catch (error) {
      isSeedValid = false;
    }
  }

  return {
    address,
    deriveError,
    derivePath,
    isSeedValid,
    pairType,
    seedType,
    seed
  };
}

function Create ({ className, onClose, onStatusChange, seed: propsSeed, t, type: propsType }: Props): React.ReactElement<Props> {
  const { isDevelopment } = useContext(ApiContext);
  const [{ address, deriveError, derivePath, isSeedValid, pairType, seed, seedType }, setAddress] = useState<AddressState>(generateSeed(propsSeed, '', propsSeed ? 'raw' : 'bip', propsType));
  const [isConfirmationOpen, setIsConfirmationOpen] = useState(false);
  const [{ isNameValid, name }, setName] = useState({ isNameValid: true, name: 'new account' });
  const [{ isPassValid, password }, setPassword] = useState({ isPassValid: false, password: '' });
  const isValid = !!address && !deriveError && isNameValid && isPassValid && isSeedValid;

  const _onChangePass = (password: string): void =>
    setPassword({ isPassValid: keyring.isPassValid(password), password });
  const _onChangeDerive = (newDerivePath: string): void =>
    setAddress(updateAddress(seed, newDerivePath, seedType, pairType));
  const _onChangeSeed = (newSeed: string): void =>
    setAddress(updateAddress(newSeed, derivePath, seedType, pairType));
  const _onChangePairType = (newPairType: KeypairType): void =>
    setAddress(updateAddress(seed, derivePath, seedType, newPairType));
  const _selectSeedType = (newSeedType: SeedType): void => {
    if (newSeedType !== seedType) {
      setAddress(generateSeed(null, derivePath, newSeedType, pairType));
    }
  };
  const _onChangeName = (_name: string): void => {
    const name = _name.trim();

    setName({ isNameValid: !!name, name });
  };
  const _toggleConfirmation = (): void => setIsConfirmationOpen(!isConfirmationOpen);

  const _onCommit = (): void => {
    if (!isValid) {
      return;
    }

    // we will fill in all the details below
    const status = { action: 'create' } as ActionStatus;

    try {
      const { json, pair } = keyring.addUri(`${seed}${derivePath}`, password, { name, tags: [] }, pairType);
      const blob = new Blob([JSON.stringify(json)], { type: 'application/json; charset=utf-8' });
      const { address } = pair;

      FileSaver.saveAs(blob, `${address}.json`);

      status.account = address;
      status.status = pair ? 'success' : 'error';
      status.message = t('created account');

      InputAddress.setLastValue('account', address);
    } catch (error) {
      status.status = 'error';
      status.message = error.message;
    }

    _toggleConfirmation();
    onStatusChange(status);
    onClose();
  };

  return (
    <Modal
      className={className}
      dimmer='inverted'
      open
    >
      <Modal.Header>{t('Add an account via seed')}</Modal.Header>
      {address && isConfirmationOpen && (
        <CreateConfirmation
          address={address}
          name={name}
          onCommit={_onCommit}
          onClose={_toggleConfirmation}
        />
      )}
      <Modal.Content>
        <AddressRow
          defaultName={name}
          value={isSeedValid ? address : ''}
        >
          <Input
            autoFocus
            className='full'
            help={t('Name given to this account. You can edit it. To use the account to validate or nominate, it is a good practice to append the function of the account in the name, e.g "name_you_want - stash".')}
            isError={!isNameValid}
            label={t('name')}
            onChange={_onChangeName}
            onEnter={_onCommit}
            value={name}
          />
          <Input
            className='full'
            help={t('The private key for your account is derived from this seed. This seed must be kept secret as anyone in its possession has access to the funds of this account. If you validate, use the seed of the session account as the "--key" parameter of your node.')}
            isAction
            isError={!isSeedValid}
            isReadOnly={seedType === 'dev'}
            label={
              seedType === 'bip'
                ? t('mnemonic seed')
                : seedType === 'dev'
                  ? t('development seed')
                  : t('seed (hex or string)')
            }
            onChange={_onChangeSeed}
            onEnter={_onCommit}
            value={seed}
          >
            <Dropdown
              isButton
              defaultValue={seedType}
              onChange={_selectSeedType}
              options={
                (
                  isDevelopment
                    ? [{ value: 'dev', text: t('Development') }]
                    : []
                ).concat(
                  { value: 'bip', text: t('Mnemonic') },
                  { value: 'raw', text: t('Raw seed') }
                )
              }
            />
          </Input>
          <Password
            className='full'
            help={t('This password is used to encrypt your private key. It must be strong and unique! You will need it to sign transactions with this account. You can recover this account using this password together with the backup file (generated in the next step).')}
            isError={!isPassValid}
            label={t('password')}
            onChange={_onChangePass}
            onEnter={_onCommit}
            value={password}
          />
          <details
            className='accounts--Creator-advanced'
            open
          >
            <summary>{t('Advanced creation options')}</summary>
            <Dropdown
              defaultValue={pairType}
              help={t('Determines what cryptography will be used to create this account. Note that to validate on Polkadot, the session account must use "ed25519".')}
              label={t('keypair crypto type')}
              onChange={_onChangePairType}
              options={uiSettings.availableCryptos}
            />
            <Input
              className='full'
              help={t('You can set a custom derivation path for this account using the following syntax "/<soft-key>//<hard-key>". The "/<soft-key>" and "//<hard-key>" may be repeated and mixed`.')}
              isError={!!deriveError}
              label={t('secret derivation path')}
              onChange={_onChangeDerive}
              onEnter={_onCommit}
              value={derivePath}
            />
            {deriveError && (
              <article className='error'>{deriveError}</article>
            )}
          </details>
        </AddressRow>
      </Modal.Content>
      <Modal.Actions>
        <Button.Group>
          <Button
            icon='cancel'
            isNegative
            label={t('Cancel')}
            onClick={onClose}
          />
          <Button.Or />
          <Button
            icon='plus'
            isDisabled={!isValid}
            isPrimary
            label={t('Save')}
            onClick={_toggleConfirmation}
          />
        </Button.Group>
      </Modal.Actions>
    </Modal>
  );
}

export default translate(
  styled(Create)`
    .accounts--Creator-advanced {
      margin-top: 1rem;
    }
  `
);<|MERGE_RESOLUTION|>--- conflicted
+++ resolved
@@ -38,22 +38,7 @@
   seedType: SeedType;
 }
 
-<<<<<<< HEAD
-interface State extends AddressState {
-  isNameValid: boolean;
-  isPassValid: boolean;
-  isValid: boolean;
-  name: string;
-  password: string;
-  seedOptions: SeedOption[];
-  showWarning: boolean;
-  tags: string[];
-}
-
-const DEFAULT_TYPE = 'ed25519'; // 'sr25519';
-=======
-const DEFAULT_PAIR_TYPE = 'sr25519';
->>>>>>> caa9af32
+const DEFAULT_PAIR_TYPE = 'ed25519'; // 'sr25519';
 
 function deriveValidate (seed: string, derivePath: string, pairType: KeypairType): string | null {
   try {
