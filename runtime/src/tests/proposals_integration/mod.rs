//! Proposals integration tests - with stake, membership, governance modules.

#![cfg(test)]

mod working_group_proposals;

<<<<<<< HEAD
use crate::tests::run_to_block;
use crate::{ProposalCancellationFee, Runtime};
=======
use crate::{BlockNumber, MemberId, ProposalCancellationFee, Runtime};
>>>>>>> 77239c78
use codec::Encode;
use proposals_codex::{GeneralProposalParameters, ProposalDetails};
use proposals_engine::{
    ApprovedProposalDecision, Proposal, ProposalCreationParameters, ProposalParameters,
    ProposalStatus, VoteKind, VotersParameters, VotingResults,
};

use frame_support::dispatch::{DispatchError, DispatchResult};
use frame_support::traits::Currency;
use frame_support::{StorageMap, StorageValue};
use frame_system::RawOrigin;
use sp_runtime::AccountId32;

use super::{increase_total_balance_issuance_using_account_id, initial_test_ext, insert_member};

use crate::tests::elect_council;
use crate::CouncilManager;

pub type Balances = pallet_balances::Module<Runtime>;
pub type System = frame_system::Module<Runtime>;
pub type ProposalsEngine = proposals_engine::Module<Runtime>;
pub type ProposalCodex = proposals_codex::Module<Runtime>;

fn setup_members(count: u8) {
    for i in 0..count {
        let account_id: [u8; 32] = [i; 32];
        let account_id_converted: AccountId32 = account_id.clone().into();
        insert_member(account_id_converted);
    }
}

// Max Council size is 3
fn setup_council(cycle_id: u64) {
    let councilor0 = AccountId32::default();
    let councilor1: [u8; 32] = [1; 32];
    let councilor2: [u8; 32] = [2; 32];
    elect_council(
        vec![councilor0, councilor1.into(), councilor2.into()],
        cycle_id,
    );
}

struct VoteGenerator {
    proposal_id: u32,
    current_account_id: AccountId32,
    current_account_id_seed: u8,
    current_voter_id: u64,
    pub auto_increment_voter_id: bool,
}

impl VoteGenerator {
    fn new(proposal_id: u32) -> Self {
        VoteGenerator {
            proposal_id,
            current_voter_id: 0,
            current_account_id_seed: 0,
            current_account_id: AccountId32::default(),
            auto_increment_voter_id: true,
        }
    }
    fn vote_and_assert_ok(&mut self, vote_kind: VoteKind) {
        self.vote_and_assert(vote_kind, Ok(()));
    }

    fn vote_and_assert(&mut self, vote_kind: VoteKind, expected_result: DispatchResult) {
        assert_eq!(self.vote(vote_kind.clone()), expected_result);
    }

    fn vote(&mut self, vote_kind: VoteKind) -> DispatchResult {
        let vote_result = ProposalsEngine::vote(
            frame_system::RawOrigin::Signed(self.current_account_id.clone()).into(),
            self.current_voter_id,
            self.proposal_id,
            vote_kind,
            Vec::new(),
        );

        if self.auto_increment_voter_id {
            self.current_account_id_seed += 1;
            self.current_voter_id += 1;
            let account_id: [u8; 32] = [self.current_account_id_seed; 32];
            self.current_account_id = account_id.into();
        }

        vote_result
    }
}

#[derive(Clone)]
struct DummyProposalFixture {
    parameters: ProposalParameters<u32, u128>,
    account_id: AccountId32,
    proposer_id: u64,
    proposal_code: Vec<u8>,
    title: Vec<u8>,
    description: Vec<u8>,
    staking_account_id: Option<AccountId32>,
    exact_execution_block: Option<u32>,
}

impl Default for DummyProposalFixture {
    fn default() -> Self {
        let title = b"title".to_vec();
        let description = b"description".to_vec();
        let dummy_proposal =
            proposals_codex::Call::<Runtime>::execute_text_proposal(b"text".to_vec());

        DummyProposalFixture {
            parameters: ProposalParameters {
                voting_period: 3,
                approval_quorum_percentage: 60,
                approval_threshold_percentage: 60,
                slashing_quorum_percentage: 60,
                slashing_threshold_percentage: 60,
                grace_period: 0,
                required_stake: None,
                constitutionality: 1,
            },
            account_id: <Runtime as frame_system::Trait>::AccountId::default(),
            proposer_id: 0,
            proposal_code: dummy_proposal.encode(),
            title,
            description,
            staking_account_id: None,
            exact_execution_block: None,
        }
    }
}

impl DummyProposalFixture {
    fn with_parameters(self, parameters: ProposalParameters<u32, u128>) -> Self {
        DummyProposalFixture { parameters, ..self }
    }

    fn with_constitutionality(&self, constitutionality: u32) -> Self {
        DummyProposalFixture {
            parameters: ProposalParameters {
                constitutionality,
                ..self.parameters
            },
            ..self.clone()
        }
    }

    fn with_account_id(self, account_id: AccountId32) -> Self {
        DummyProposalFixture { account_id, ..self }
    }

    fn with_voting_period(self, voting_period: u32) -> Self {
        DummyProposalFixture {
            parameters: ProposalParameters {
                voting_period,
                ..self.parameters
            },
            ..self
        }
    }

    fn with_stake(self, account_id: AccountId32) -> Self {
        DummyProposalFixture {
            staking_account_id: Some(account_id),
            ..self
        }
    }

    fn with_proposer(self, proposer_id: u64) -> Self {
        DummyProposalFixture {
            proposer_id,
            ..self
        }
    }

    fn create_proposal_and_assert(self, result: Result<u32, DispatchError>) -> Option<u32> {
        let proposal_id_result = ProposalsEngine::create_proposal(ProposalCreationParameters {
            account_id: self.account_id,
            proposer_id: self.proposer_id,
            proposal_parameters: self.parameters,
            title: self.title,
            description: self.description,
            staking_account_id: self.staking_account_id,
            encoded_dispatchable_call_code: self.proposal_code,
            exact_execution_block: self.exact_execution_block,
        });

        assert_eq!(proposal_id_result, result);

        proposal_id_result.ok()
    }
}

struct CancelProposalFixture {
    origin: RawOrigin<AccountId32>,
    proposal_id: u32,
    proposer_id: u64,
}

impl CancelProposalFixture {
    fn new(proposal_id: u32) -> Self {
        let account_id = <Runtime as frame_system::Trait>::AccountId::default();
        CancelProposalFixture {
            proposal_id,
            origin: RawOrigin::Signed(account_id),
            proposer_id: 0,
        }
    }

    fn with_proposer(self, proposer_id: u64) -> Self {
        CancelProposalFixture {
            proposer_id,
            ..self
        }
    }

    fn cancel_and_assert(self, expected_result: DispatchResult) {
        assert_eq!(
            ProposalsEngine::cancel_proposal(
                self.origin.into(),
                self.proposer_id,
                self.proposal_id
            ),
            expected_result
        );
    }
}

/// Main purpose of this integration test: check balance of the member on proposal finalization (cancellation)
/// It tests StakingEventsHandler integration. Also, membership module is tested during the proposal creation (ActorOriginValidator).
#[test]
fn proposal_cancellation_with_slashes_with_balance_checks_succeeds() {
    initial_test_ext().execute_with(|| {
        let account_id = <Runtime as frame_system::Trait>::AccountId::default();

        setup_members(2);
        let member_id = 0; // newly created member_id

        let stake_amount = 20000u128;
        let parameters = ProposalParameters {
            voting_period: 3,
            approval_quorum_percentage: 50,
            approval_threshold_percentage: 60,
            slashing_quorum_percentage: 60,
            slashing_threshold_percentage: 60,
            grace_period: 5,
            required_stake: Some(stake_amount),
            constitutionality: 1,
        };
        let dummy_proposal = DummyProposalFixture::default()
            .with_parameters(parameters)
            .with_account_id(account_id.clone())
            .with_stake(account_id.clone())
            .with_proposer(member_id);

        let account_balance = 500000;
        let _imbalance = Balances::deposit_creating(&account_id, account_balance);

        assert_eq!(Balances::usable_balance(&account_id), account_balance);

        let proposal_id = dummy_proposal.create_proposal_and_assert(Ok(1)).unwrap();
        assert_eq!(
            Balances::usable_balance(&account_id),
            account_balance - stake_amount
        );

        let proposal = ProposalsEngine::proposals(proposal_id);

        let expected_proposal = Proposal {
            parameters,
            proposer_id: member_id,
            activated_at: 0,
            status: ProposalStatus::Active,
            voting_results: VotingResults::default(),
            exact_execution_block: None,
            nr_of_council_confirmations: 0,
            staking_account_id: Some(account_id.clone()),
        };

        assert_eq!(proposal, expected_proposal);

        let cancel_proposal_fixture =
            CancelProposalFixture::new(proposal_id).with_proposer(member_id);

        cancel_proposal_fixture.cancel_and_assert(Ok(()));

        let cancellation_fee = ProposalCancellationFee::get() as u128;
        assert_eq!(
            Balances::usable_balance(&account_id),
            account_balance - cancellation_fee
        );
    });
}

#[test]
fn proposal_reset_succeeds() {
    initial_test_ext().execute_with(|| {
        setup_members(4);
        setup_council(0);
        // create proposal
        let dummy_proposal = DummyProposalFixture::default().with_voting_period(100);
        let proposal_id = dummy_proposal.create_proposal_and_assert(Ok(1)).unwrap();

        // create some votes
        let mut vote_generator = VoteGenerator::new(proposal_id);
        vote_generator.vote_and_assert_ok(VoteKind::Reject);
        vote_generator.vote_and_assert_ok(VoteKind::Abstain);
        vote_generator.vote_and_assert_ok(VoteKind::Slash);

        // check
        let proposal = ProposalsEngine::proposals(proposal_id);
        assert_eq!(
            proposal.voting_results,
            VotingResults {
                abstentions: 1,
                approvals: 0,
                rejections: 1,
                slashes: 1,
            }
        );

        // Ensure council was elected
        assert_eq!(CouncilManager::<Runtime>::total_voters_count(), 3);

        // Check for votes.
        assert_eq!(
            ProposalsEngine::vote_by_proposal_by_voter(proposal_id, 0),
            VoteKind::Reject
        );
        assert_eq!(
            ProposalsEngine::vote_by_proposal_by_voter(proposal_id, 1),
            VoteKind::Abstain
        );
        assert_eq!(
            ProposalsEngine::vote_by_proposal_by_voter(proposal_id, 2),
            VoteKind::Slash
        );

        // Check proposals CouncilElected hook just trigger the election hook (empty council).
        //<Runtime as governance::election::Trait>::CouncilElected::council_elected(Vec::new(), 10);

        end_idle_period();
        setup_council(1);

        let updated_proposal = ProposalsEngine::proposals(proposal_id);

        assert_eq!(
            updated_proposal.voting_results,
            VotingResults {
                abstentions: 0,
                approvals: 0,
                rejections: 0,
                slashes: 0,
            }
        );

        // No votes could survive cleaning: should be default value.
        assert_eq!(
            ProposalsEngine::vote_by_proposal_by_voter(proposal_id, 2),
            VoteKind::default()
        );

        // Check council CouncilElected hook. It should set current council.
        assert_eq!(CouncilManager::<Runtime>::total_voters_count(), 3);
    });
}

// Ends council idle period
// Preconditions: currently in idle period, idle period started in currnet block
fn end_idle_period() {
    let current_block = System::block_number();
    let idle_period_duration = <Runtime as council::Trait>::IdlePeriodDuration::get();
    run_to_block(current_block + idle_period_duration);
}

struct CodexProposalTestFixture<SuccessfulCall>
where
    SuccessfulCall: Fn() -> DispatchResult,
{
    successful_call: SuccessfulCall,
    member_id: u64,
    setup_environment: bool,
    proposal_id: u32,
}

impl<SuccessfulCall> CodexProposalTestFixture<SuccessfulCall>
where
    SuccessfulCall: Fn() -> DispatchResult,
{
    fn default_for_call(call: SuccessfulCall) -> Self {
        Self {
            successful_call: call,
            member_id: 1,
            setup_environment: true,
            proposal_id: 1,
        }
    }

    fn disable_setup_enviroment(self) -> Self {
        Self {
            setup_environment: false,
            ..self
        }
    }
    fn with_setup_enviroment(self, setup_environment: bool) -> Self {
        Self {
            setup_environment,
            ..self
        }
    }

    fn with_member_id(self, member_id: u64) -> Self {
        Self { member_id, ..self }
    }

    fn with_expected_proposal_id(self, expected_proposal_id: u32) -> Self {
        Self {
            proposal_id: expected_proposal_id,
            ..self
        }
    }
}

impl<SuccessfulCall> CodexProposalTestFixture<SuccessfulCall>
where
    SuccessfulCall: Fn() -> DispatchResult,
{
    fn call_extrinsic_and_assert(&self) {
        let account_id: [u8; 32] = [self.member_id as u8; 32];

        if self.setup_environment {
            setup_members(15);
            setup_council(0);

            increase_total_balance_issuance_using_account_id(account_id.clone().into(), 1_500_000);
        }

        assert_eq!((self.successful_call)(), Ok(()));

        // Council size is 3
        let mut vote_generator = VoteGenerator::new(self.proposal_id);
        vote_generator.vote_and_assert_ok(VoteKind::Approve);
        vote_generator.vote_and_assert_ok(VoteKind::Approve);
        vote_generator.vote_and_assert_ok(VoteKind::Approve);

        run_to_block(System::block_number() + 1);
    }
}

pub fn add_confirmed_staking_account(member_id: MemberId, account_id: AccountId32) {
    assert!(crate::Members::add_staking_account_candidate(
        RawOrigin::Signed(account_id.clone()).into(),
        member_id,
    )
    .is_ok());

    assert!(crate::Members::confirm_staking_account(
        RawOrigin::Signed(account_id.clone()).into(),
        member_id,
        account_id,
    )
    .is_ok());
}

#[test]
fn text_proposal_execution_succeeds() {
    initial_test_ext().execute_with(|| {
        let member_id = 10;
        let account_id: [u8; 32] = [member_id; 32];

        let codex_extrinsic_test_fixture = CodexProposalTestFixture::default_for_call(|| {
            let general_proposal_parameters = GeneralProposalParameters::<Runtime> {
                member_id: member_id.into(),
                title: b"title".to_vec(),
                description: b"body".to_vec(),
                staking_account_id: Some(account_id.into()),
                exact_execution_block: None,
            };

            ProposalCodex::create_proposal(
                RawOrigin::Signed(account_id.into()).into(),
                general_proposal_parameters,
                ProposalDetails::Text(b"text".to_vec()),
            )
        })
        .with_member_id(member_id as u64);

        codex_extrinsic_test_fixture.call_extrinsic_and_assert();
    });
}

/* TODO: Test will be commented out until Spending proposal is changed with the new
 * FundingRequest
#[test]
fn spending_proposal_execution_succeeds() {
    initial_test_ext().execute_with(|| {
        let member_id = 10;
        let account_id: [u8; 32] = [member_id; 32];
        let new_balance = pallet_council::Balance::<Runtime>::from(5555u32);

        let target_account_id: [u8; 32] = [12; 32];

        assert!(Council::set_budget(RawOrigin::Root.into(), new_balance).is_ok());

        let codex_extrinsic_test_fixture = CodexProposalTestFixture::default_for_call(|| {
            let general_proposal_parameters = GeneralProposalParameters::<Runtime> {
                member_id: member_id.into(),
                title: b"title".to_vec(),
                description: b"body".to_vec(),
                staking_account_id: Some(account_id.into()),
                exact_execution_block: None,
            };

            ProposalCodex::create_proposal(
                RawOrigin::Signed(account_id.clone().into()).into(),
                general_proposal_parameters,
                ProposalDetails::Spending(new_balance, target_account_id.clone().into()),
            )
        })
        .with_member_id(member_id as u64);

        let converted_account_id: AccountId32 = target_account_id.clone().into();
        assert_eq!(Balances::free_balance(converted_account_id.clone()), 0);

        codex_extrinsic_test_fixture.call_extrinsic_and_assert();

        run_to_block(14410);

        assert_eq!(Balances::free_balance(converted_account_id), new_balance);
    });
}
*/

#[test]
fn set_validator_count_proposal_execution_succeeds() {
    initial_test_ext().execute_with(|| {
        let member_id = 1;
        let account_id: [u8; 32] = [member_id; 32];

        let new_validator_count = 8;
        assert_eq!(<pallet_staking::ValidatorCount>::get(), 0);

        let codex_extrinsic_test_fixture = CodexProposalTestFixture::default_for_call(|| {
            let general_proposal_parameters = GeneralProposalParameters::<Runtime> {
                member_id: member_id.into(),
                title: b"title".to_vec(),
                description: b"body".to_vec(),
                staking_account_id: Some(account_id.into()),
                exact_execution_block: None,
            };

            ProposalCodex::create_proposal(
                RawOrigin::Signed(account_id.clone().into()).into(),
                general_proposal_parameters,
                ProposalDetails::SetValidatorCount(new_validator_count),
            )
        });
        codex_extrinsic_test_fixture.call_extrinsic_and_assert();

        run_to_block(14410);

        assert_eq!(<pallet_staking::ValidatorCount>::get(), new_validator_count);
    });
}

#[test]
fn amend_constitution_proposal_execution_succeeds() {
    initial_test_ext().execute_with(|| {
        let member_id = 10;
        let account_id: [u8; 32] = [member_id; 32];

        let codex_extrinsic_test_fixture = CodexProposalTestFixture::default_for_call(|| {
            let general_proposal_parameters = GeneralProposalParameters::<Runtime> {
                member_id: member_id.into(),
                title: b"title".to_vec(),
                description: b"body".to_vec(),
                staking_account_id: Some(account_id.into()),
                exact_execution_block: None,
            };

            ProposalCodex::create_proposal(
                RawOrigin::Signed(account_id.into()).into(),
                general_proposal_parameters,
                ProposalDetails::AmendConstitution(b"Constitution text".to_vec()),
            )
        })
        .with_member_id(member_id as u64);

        codex_extrinsic_test_fixture.call_extrinsic_and_assert();
    });
}

#[test]
fn proposal_reactivation_succeeds() {
    initial_test_ext().execute_with(|| {
        setup_members(5);
        setup_council(0);

        let starting_block = System::block_number();
        // create proposal
        let dummy_proposal = DummyProposalFixture::default()
            .with_voting_period(100)
            .with_constitutionality(2);
        let proposal_id = dummy_proposal.create_proposal_and_assert(Ok(1)).unwrap();

        // create some votes
        // Council size is 3
        let mut vote_generator = VoteGenerator::new(proposal_id);
        vote_generator.vote_and_assert_ok(VoteKind::Approve);
        vote_generator.vote_and_assert_ok(VoteKind::Approve);
        vote_generator.vote_and_assert_ok(VoteKind::Approve);

        run_to_block(starting_block + 2);

        // check
        let proposal = ProposalsEngine::proposals(proposal_id);
        assert_eq!(
            proposal.status,
            ProposalStatus::approved(
                ApprovedProposalDecision::PendingConstitutionality,
                starting_block
            )
        );

        // Ensure council was elected
        assert_eq!(CouncilManager::<Runtime>::total_voters_count(), 3);

        end_idle_period();
        setup_council(1);

        run_to_block(10);

        let updated_proposal = ProposalsEngine::proposals(proposal_id);

        assert_eq!(updated_proposal.status, ProposalStatus::Active);

        // Check council CouncilElected hook. It should set current council. And we elected single councilor.
        assert_eq!(CouncilManager::<Runtime>::total_voters_count(), 3);
    });
}<|MERGE_RESOLUTION|>--- conflicted
+++ resolved
@@ -4,12 +4,8 @@
 
 mod working_group_proposals;
 
-<<<<<<< HEAD
 use crate::tests::run_to_block;
 use crate::{ProposalCancellationFee, Runtime};
-=======
-use crate::{BlockNumber, MemberId, ProposalCancellationFee, Runtime};
->>>>>>> 77239c78
 use codec::Encode;
 use proposals_codex::{GeneralProposalParameters, ProposalDetails};
 use proposals_engine::{
@@ -23,7 +19,10 @@
 use frame_system::RawOrigin;
 use sp_runtime::AccountId32;
 
-use super::{increase_total_balance_issuance_using_account_id, initial_test_ext, insert_member};
+use super::{
+    increase_total_balance_issuance_using_account_id, initial_test_ext, insert_member,
+    set_staking_account,
+};
 
 use crate::tests::elect_council;
 use crate::CouncilManager;
@@ -37,7 +36,8 @@
     for i in 0..count {
         let account_id: [u8; 32] = [i; 32];
         let account_id_converted: AccountId32 = account_id.clone().into();
-        insert_member(account_id_converted);
+        insert_member(account_id_converted.clone());
+        set_staking_account(account_id_converted, i as u64);
     }
 }
 
@@ -456,21 +456,6 @@
     }
 }
 
-pub fn add_confirmed_staking_account(member_id: MemberId, account_id: AccountId32) {
-    assert!(crate::Members::add_staking_account_candidate(
-        RawOrigin::Signed(account_id.clone()).into(),
-        member_id,
-    )
-    .is_ok());
-
-    assert!(crate::Members::confirm_staking_account(
-        RawOrigin::Signed(account_id.clone()).into(),
-        member_id,
-        account_id,
-    )
-    .is_ok());
-}
-
 #[test]
 fn text_proposal_execution_succeeds() {
     initial_test_ext().execute_with(|| {
