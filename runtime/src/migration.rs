--- conflicted
+++ resolved
@@ -19,16 +19,14 @@
             minting::BalanceOf::<T>::zero(),
         );
 
-<<<<<<< HEAD
         if mint_creation_result.is_err() {
             debug::warn!(
                 "Failed to create a mint for council during migration: {:?}",
                 mint_creation_result
             );
         }
-=======
+
         proposals_codex::Module::<T>::set_default_config_values();
->>>>>>> 2563d257
 
         Self::deposit_event(RawEvent::Migrated(
             <system::Module<T>>::block_number(),
