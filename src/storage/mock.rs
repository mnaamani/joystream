#![cfg(test)]

pub use super::{data_directory, data_object_storage_registry, data_object_type_registry};
pub use crate::currency::GovernanceCurrency;
use crate::membership;
use crate::membership::members;
use crate::roles::actors;
use crate::traits;
pub use system;

pub use primitives::{Blake2Hasher, H256};
pub use runtime_primitives::{
    testing::{Digest, DigestItem, Header, UintAuthorityId},
    traits::{BlakeTwo256, Convert, IdentityLookup, OnFinalize},
    weights::Weight,
    BuildStorage, Perbill,
};

use srml_support::{impl_outer_event, impl_outer_origin, parameter_types};

impl_outer_origin! {
    pub enum Origin for Test {}
}

impl_outer_event! {
    pub enum MetaEvent for Test {
        data_object_type_registry<T>,
        data_directory<T>,
        data_object_storage_registry<T>,
        actors<T>,
        balances<T>,
        members<T>,
    }
}

pub const TEST_FIRST_DATA_OBJECT_TYPE_ID: u64 = 1000;
pub const TEST_FIRST_CONTENT_ID: u64 = 2000;
pub const TEST_FIRST_RELATIONSHIP_ID: u64 = 3000;
pub const TEST_FIRST_METADATA_ID: u64 = 4000;

pub const TEST_MOCK_LIAISON: u64 = 0xd00du64;
pub const TEST_MOCK_EXISTING_CID: u64 = 42;

pub struct MockRoles {}
impl traits::Roles<Test> for MockRoles {
    fn is_role_account(_account_id: &<Test as system::Trait>::AccountId) -> bool {
        false
    }

    fn account_has_role(
        account_id: &<Test as system::Trait>::AccountId,
        _role: actors::Role,
    ) -> bool {
        *account_id == TEST_MOCK_LIAISON
    }

    fn random_account_for_role(
        _role: actors::Role,
    ) -> Result<<Test as system::Trait>::AccountId, &'static str> {
        // We "randomly" select an account Id.
        Ok(TEST_MOCK_LIAISON)
    }
}

pub struct AnyDataObjectTypeIsActive {}
impl<T: data_object_type_registry::Trait> traits::IsActiveDataObjectType<T>
    for AnyDataObjectTypeIsActive
{
    fn is_active_data_object_type(_which: &T::DataObjectTypeId) -> bool {
        true
    }
}

pub struct MockContent {}
impl traits::ContentIdExists<Test> for MockContent {
    fn has_content(which: &<Test as data_directory::Trait>::ContentId) -> bool {
        *which == TEST_MOCK_EXISTING_CID
    }

    fn get_data_object(
        which: &<Test as data_directory::Trait>::ContentId,
    ) -> Result<data_directory::DataObject<Test>, &'static str> {
        match *which {
            TEST_MOCK_EXISTING_CID => Ok(data_directory::DataObject {
                type_id: 1,
                size: 1234,
                added_at: data_directory::BlockAndTime {
                    block: 10,
                    time: 1024,
                },
                owner: 1,
                liaison: TEST_MOCK_LIAISON,
                liaison_judgement: data_directory::LiaisonJudgement::Pending,
                ipfs_content_id: vec![],
            }),
            _ => Err("nope, missing"),
        }
    }
}

// Workaround for https://github.com/rust-lang/rust/issues/26925 . Remove when sorted.
#[derive(Clone, PartialEq, Eq, Debug)]
pub struct Test;
parameter_types! {
    pub const BlockHashCount: u64 = 250;
    pub const MaximumBlockWeight: u32 = 1024;
    pub const MaximumBlockLength: u32 = 2 * 1024;
    pub const AvailableBlockRatio: Perbill = Perbill::one();
    pub const MinimumPeriod: u64 = 5;
}

impl system::Trait for Test {
    type Origin = Origin;
    type Index = u64;
    type BlockNumber = u64;
    type Call = ();
    type Hash = H256;
    type Hashing = BlakeTwo256;
    type AccountId = u64;
    type Lookup = IdentityLookup<Self::AccountId>;
    type Header = Header;
    type Event = MetaEvent;
    type BlockHashCount = BlockHashCount;
    type MaximumBlockWeight = MaximumBlockWeight;
    type MaximumBlockLength = MaximumBlockLength;
    type AvailableBlockRatio = AvailableBlockRatio;
    type Version = ();
}

impl timestamp::Trait for Test {
    type Moment = u64;
    type OnTimestampSet = ();
    type MinimumPeriod = MinimumPeriod;
}

parameter_types! {
    pub const ExistentialDeposit: u32 = 0;
    pub const TransferFee: u32 = 0;
    pub const CreationFee: u32 = 0;
    pub const TransactionBaseFee: u32 = 1;
    pub const TransactionByteFee: u32 = 0;
    pub const InitialMembersBalance: u32 = 2000;
}

impl balances::Trait for Test {
    /// The type for recording an account's balance.
    type Balance = u64;
    /// What to do if an account's free balance gets zeroed.
    type OnFreeBalanceZero = ();
    /// What to do if a new account is created.
    type OnNewAccount = ();
    /// The ubiquitous event type.
    type Event = MetaEvent;

    type DustRemoval = ();
    type TransferPayment = ();
    type ExistentialDeposit = ExistentialDeposit;
    type TransferFee = TransferFee;
    type CreationFee = CreationFee;
}

impl GovernanceCurrency for Test {
    type Currency = balances::Module<Self>;
}

impl data_object_type_registry::Trait for Test {
    type Event = MetaEvent;
    type DataObjectTypeId = u64;
}

impl data_directory::Trait for Test {
    type Event = MetaEvent;
    type ContentId = u64;
    type Roles = MockRoles;
    type IsActiveDataObjectType = AnyDataObjectTypeIsActive;
    type SchemaId = u64;
}

impl data_object_storage_registry::Trait for Test {
    type Event = MetaEvent;
    type DataObjectStorageRelationshipId = u64;
    type Roles = MockRoles;
    type ContentIdExists = MockContent;
}

impl members::Trait for Test {
    type Event = MetaEvent;
    type MemberId = u32;
    type SubscriptionId = u32;
    type PaidTermId = u32;
    type ActorId = u32;
    type InitialMembersBalance = InitialMembersBalance;
}

impl actors::Trait for Test {
    type Event = MetaEvent;
    type OnActorRemoved = ();
}

impl actors::ActorRemoved<Test> for () {
    fn actor_removed(_: &u64) {}
}

pub struct ExtBuilder {
    first_data_object_type_id: u64,
    first_content_id: u64,
    first_relationship_id: u64,
    first_metadata_id: u64,
}

impl Default for ExtBuilder {
    fn default() -> Self {
        Self {
            first_data_object_type_id: 1,
            first_content_id: 2,
            first_relationship_id: 3,
            first_metadata_id: 4,
        }
    }
}

impl ExtBuilder {
    pub fn first_data_object_type_id(mut self, first_data_object_type_id: u64) -> Self {
        self.first_data_object_type_id = first_data_object_type_id;
        self
    }
    pub fn first_content_id(mut self, first_content_id: u64) -> Self {
        self.first_content_id = first_content_id;
        self
    }
    pub fn first_relationship_id(mut self, first_relationship_id: u64) -> Self {
        self.first_relationship_id = first_relationship_id;
        self
    }
    pub fn first_metadata_id(mut self, first_metadata_id: u64) -> Self {
        self.first_metadata_id = first_metadata_id;
        self
    }
    pub fn build(self) -> runtime_io::TestExternalities {
        let mut t = system::GenesisConfig::default()
            .build_storage::<Test>()
            .unwrap();

        data_object_type_registry::GenesisConfig::<Test> {
            first_data_object_type_id: self.first_data_object_type_id,
        }
        .assimilate_storage(&mut t)
        .unwrap();

        data_object_storage_registry::GenesisConfig::<Test> {
            first_relationship_id: self.first_relationship_id,
        }
        .assimilate_storage(&mut t)
        .unwrap();

        membership::members::GenesisConfig::<Test> {
            default_paid_membership_fee: 0,
            members: vec![(1, "alice".into(), "".into(), "".into())],
        }
        .assimilate_storage(&mut t)
        .unwrap();

        t.into()
    }
}

pub type System = system::Module<Test>;
pub type TestDataObjectTypeRegistry = data_object_type_registry::Module<Test>;
pub type TestDataObjectType = data_object_type_registry::DataObjectType;
pub type TestDataDirectory = data_directory::Module<Test>;
// pub type TestDataObject = data_directory::DataObject<Test>;
pub type TestDataObjectStorageRegistry = data_object_storage_registry::Module<Test>;
pub type TestActors = actors::Module<Test>;

pub fn with_default_mock_builder<R, F: FnOnce() -> R>(f: F) -> R {
<<<<<<< HEAD
    ExtBuilder::default()
        .first_data_object_type_id(TEST_FIRST_DATA_OBJECT_TYPE_ID)
        .first_content_id(TEST_FIRST_CONTENT_ID)
        .first_relationship_id(TEST_FIRST_RELATIONSHIP_ID)
        .first_metadata_id(TEST_FIRST_METADATA_ID)
        .build()
        .execute_with(|| {
            let roles: Vec<actors::Role> = vec![actors::Role::Storage];
=======
    with_externalities(
        &mut ExtBuilder::default()
            .first_data_object_type_id(TEST_FIRST_DATA_OBJECT_TYPE_ID)
            .first_content_id(TEST_FIRST_CONTENT_ID)
            .first_relationship_id(TEST_FIRST_RELATIONSHIP_ID)
            .first_metadata_id(TEST_FIRST_METADATA_ID)
            .build(),
        || {
            let roles: Vec<actors::Role> = vec![actors::Role::StorageProvider];
>>>>>>> d866bd50
            assert!(
                TestActors::set_available_roles(system::RawOrigin::Root.into(), roles).is_ok(),
                ""
            );

            f()
        })
}<|MERGE_RESOLUTION|>--- conflicted
+++ resolved
@@ -273,7 +273,6 @@
 pub type TestActors = actors::Module<Test>;
 
 pub fn with_default_mock_builder<R, F: FnOnce() -> R>(f: F) -> R {
-<<<<<<< HEAD
     ExtBuilder::default()
         .first_data_object_type_id(TEST_FIRST_DATA_OBJECT_TYPE_ID)
         .first_content_id(TEST_FIRST_CONTENT_ID)
@@ -281,18 +280,7 @@
         .first_metadata_id(TEST_FIRST_METADATA_ID)
         .build()
         .execute_with(|| {
-            let roles: Vec<actors::Role> = vec![actors::Role::Storage];
-=======
-    with_externalities(
-        &mut ExtBuilder::default()
-            .first_data_object_type_id(TEST_FIRST_DATA_OBJECT_TYPE_ID)
-            .first_content_id(TEST_FIRST_CONTENT_ID)
-            .first_relationship_id(TEST_FIRST_RELATIONSHIP_ID)
-            .first_metadata_id(TEST_FIRST_METADATA_ID)
-            .build(),
-        || {
             let roles: Vec<actors::Role> = vec![actors::Role::StorageProvider];
->>>>>>> d866bd50
             assert!(
                 TestActors::set_available_roles(system::RawOrigin::Root.into(), roles).is_ok(),
                 ""
