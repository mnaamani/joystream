--- conflicted
+++ resolved
@@ -1434,12 +1434,8 @@
         pub fn fill_curator_opening(
             origin,
             curator_opening_id: CuratorOpeningId<T>,
-<<<<<<< HEAD
-            successful_curator_application_ids: BTreeSet<CuratorApplicationId<T>>,
-            reward_policy: Option<RewardPolicy<minting::BalanceOf<T>, T::BlockNumber>>,
-=======
             successful_curator_application_ids: CuratorApplicationIdSet<T>,
->>>>>>> 562ea39a
+            reward_policy: Option<RewardPolicy<minting::BalanceOf<T>, T::BlockNumber>>
         ) {
             // Ensure lead is set and is origin signer
             let (lead_id, _lead) = Self::ensure_origin_is_set_lead(origin)?;
